#pragma once
#include <llvm/TargetParser/Triple.h>
#include <llvm/ExecutionEngine/Orc/LLJIT.h>
#include <llvm/ExecutionEngine/Orc/ThreadSafeModule.h>
#include <llvm/IR/DataLayout.h>
<<<<<<< HEAD
#include <llvm/Target/TargetMachine.h>
#include <llvm/TargetParser/Triple.h>
=======
>>>>>>> 3afe2bf8

namespace eloxir {

class EloxirJIT {
  std::unique_ptr<llvm::orc::LLJIT> jit;
  llvm::Triple targetTriple;
  std::unique_ptr<llvm::TargetMachine> targetMachine;

  EloxirJIT() = default;

public:
  static llvm::Expected<std::unique_ptr<EloxirJIT>> Create();

  llvm::Error addModule(llvm::orc::ThreadSafeModule tsm);
  llvm::Expected<llvm::JITEvaluatedSymbol> lookup(std::string name);
<<<<<<< HEAD
  const llvm::DataLayout &getDataLayout() const;
  const llvm::Triple &getTargetTriple() const;
  llvm::TargetMachine *getTargetMachine() const;
=======

  const llvm::DataLayout &getDataLayout() const { return jit->getDataLayout(); }
  llvm::Triple getTargetTriple() const { return jit->getTargetTriple(); }
>>>>>>> 3afe2bf8
};

} // namespace eloxir<|MERGE_RESOLUTION|>--- conflicted
+++ resolved
@@ -3,11 +3,8 @@
 #include <llvm/ExecutionEngine/Orc/LLJIT.h>
 #include <llvm/ExecutionEngine/Orc/ThreadSafeModule.h>
 #include <llvm/IR/DataLayout.h>
-<<<<<<< HEAD
 #include <llvm/Target/TargetMachine.h>
 #include <llvm/TargetParser/Triple.h>
-=======
->>>>>>> 3afe2bf8
 
 namespace eloxir {
 
@@ -23,15 +20,9 @@
 
   llvm::Error addModule(llvm::orc::ThreadSafeModule tsm);
   llvm::Expected<llvm::JITEvaluatedSymbol> lookup(std::string name);
-<<<<<<< HEAD
   const llvm::DataLayout &getDataLayout() const;
   const llvm::Triple &getTargetTriple() const;
   llvm::TargetMachine *getTargetMachine() const;
-=======
-
-  const llvm::DataLayout &getDataLayout() const { return jit->getDataLayout(); }
-  llvm::Triple getTargetTriple() const { return jit->getTargetTriple(); }
->>>>>>> 3afe2bf8
 };
 
 } // namespace eloxir