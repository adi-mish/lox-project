#pragma once
#include "../frontend/Expr.h"
#include "../frontend/Stmt.h"
#include "../frontend/Visitor.h"
#include "../runtime/Value.h"
#include <llvm/IR/IRBuilder.h>
#include <llvm/IR/LLVMContext.h>
#include <llvm/IR/Module.h>
#include <cstdint>
#include <stack>
#include <string>
#include <unordered_map>
#include <unordered_set>
#include <utility>
#include <vector>

namespace eloxir {

class CodeGenVisitor : public ExprVisitor, public StmtVisitor {
  llvm::IRBuilder<> builder;
  llvm::LLVMContext &ctx;
  llvm::Module &mod;
  // current lexical scope:
  std::unordered_map<std::string, llvm::Value *> locals;
  // track which locals are direct values (like parameters) vs alloca'd
  std::unordered_set<std::string> directValues;
  // function table for user-defined functions
  std::unordered_map<std::string, llvm::Function *> functions;
  // current function being compiled (for return statements)
  llvm::Function *currentFunction;

  static constexpr int MAX_PARAMETERS = 255;
  static constexpr int MAX_CONSTANTS = 256;
  static constexpr int MAX_LOCAL_SLOTS = 256;
  static constexpr int MAX_USER_LOCAL_SLOTS = MAX_LOCAL_SLOTS - 1;
  static constexpr int MAX_UPVALUES = 256;
  static constexpr uint32_t MAX_LOOP_INSTRUCTIONS = 65535;

  // Track block nesting depth to distinguish true globals from block-scoped
  // variables
  int blockDepth = 0;

  // Counter for creating unique variable names in loop contexts
  int variableCounter = 0;

  // Track block re-execution for proper loop variable scoping
  std::unordered_map<const Block *, int> blockExecutionCount;

  // Track variables that are declared in for-loop initializers
  std::unordered_set<std::string> loopVariables;

  // Per-variable storage stack for proper lexical scoping
  // Maps variable name to stack of storage locations (most recent = back())
  std::unordered_map<std::string, std::vector<llvm::Value *>> variableStacks;
  std::vector<llvm::Value *> global_local_slots;
  std::unordered_set<llvm::Value *> global_captured_slots;
<<<<<<< HEAD
  // Track the last allocated stack slot per function so new allocas preserve
  // lexical order. This keeps pointer ordering consistent with Crafting
  // Interpreters' stack model for upvalue closing semantics.
  std::unordered_map<llvm::Function *, llvm::Instruction *> lastAllocaForFunction;
=======
  std::vector<uint32_t> loopInstructionCounts;

  struct LoopInstructionScopeReset {
    CodeGenVisitor &visitor;
    std::vector<uint32_t> savedCounts;
    bool active;

    explicit LoopInstructionScopeReset(CodeGenVisitor &v)
        : visitor(v), savedCounts(std::move(v.loopInstructionCounts)),
          active(true) {
      visitor.loopInstructionCounts.clear();
    }

    ~LoopInstructionScopeReset() {
      if (active) {
        visitor.loopInstructionCounts = std::move(savedCounts);
      }
    }

    void resume() {
      if (active) {
        visitor.loopInstructionCounts = std::move(savedCounts);
        active = false;
      }
    }
  };
>>>>>>> 75dc1e06

  enum class MethodContext { NONE, METHOD, INITIALIZER };

  // Function context for closure support
  struct FunctionContext {
    llvm::Function *llvm_function;
    std::unordered_map<std::string, llvm::Value *> locals;
    std::unordered_set<std::string> direct_values;
    std::vector<std::string> upvalues; // Names of captured variables
    std::unordered_map<std::string, int> upvalue_indices;
    llvm::Value *upvalue_array = nullptr; // Array parameter for upvalues
    int constantCount = 0;
    int localCount = 0;
    int upvalueCount = 0;
    std::string debug_name;
    std::vector<llvm::Value *> local_slots;
    std::unordered_set<llvm::Value *> captured_slots;
    MethodContext method_context = MethodContext::NONE;
  };

  std::stack<FunctionContext> function_stack;

  int globalConstantCount = 0;

  // Deferred function objects to create in global context
  std::vector<std::pair<std::string, int>> pendingFunctions; // name, arity

  MethodContext method_context_override = MethodContext::NONE;
  llvm::Value *current_class_value = nullptr;
  std::string function_map_key_override;

public:
  CodeGenVisitor(llvm::Module &m);

  llvm::Type *llvmValueTy() const;
  llvm::Value *value; // last visited Expr result

  // Safe accessors for the builder / module
  llvm::IRBuilder<> &getBuilder() { return builder; }
  llvm::Module &getModule() { return mod; }
  llvm::LLVMContext &getContext() { return ctx; }

  // Access to globals for REPL persistence
  std::unordered_map<std::string, llvm::Value *> globals;

  // Track which variables are global (to distinguish from truly local
  // variables)
  std::unordered_set<std::string> globalVariables;

  // Helper for forward function declarations
  void declareFunctionSignature(Function *s);

  // Helper to create function object from LLVM function
  llvm::Value *createFunctionObject(const std::string &funcName,
                                    llvm::Function *llvmFunc, int arity);

  // Helper to create function object immediately (works in nested contexts)
  llvm::Value *createFunctionObjectImmediate(const std::string &funcName,
                                             llvm::Function *llvmFunc,
                                             int arity);

  // Closure support helpers
  bool isUpvalue(const std::string &name);
  llvm::Value *createClosureObject(llvm::Function *func,
                                   const std::vector<std::string> &upvalues);
  llvm::Value *createDeferredClosure(llvm::Function *func,
                                     const std::vector<std::string> &upvalues,
                                     int arity,
                                     const std::string &funcName = "");
  llvm::Value *createDeferredClosureWithCapturedUpvalues(
      llvm::Function *func, const std::vector<std::string> &upvalues,
      const std::unordered_map<std::string, llvm::Value *> &capturedUpvalues,
      int arity, const std::string &funcName = "");
  llvm::Value *accessUpvalue(const std::string &name, int index);
  llvm::Value *captureUpvalue(const std::string &name);

  // Access to resolver upvalue information
  const std::unordered_map<const Function *, std::vector<std::string>>
      *resolver_upvalues;
  const std::unordered_map<const Expr *, int> *resolver_locals;

public:
  void setResolverUpvalues(
      const std::unordered_map<const Function *, std::vector<std::string>>
          *upvalues) {
    resolver_upvalues = upvalues;
  }

  void setResolverLocals(const std::unordered_map<const Expr *, int> *locals) {
    resolver_locals = locals;
  }

  // Helper to create global function objects outside of function contexts
  void createGlobalFunctionObjects();

  // == Expr nodes ==================================================
  void visitBinaryExpr(Binary *e) override;
  void visitGroupingExpr(Grouping *e) override;
  void visitLiteralExpr(Literal *e) override;
  void visitUnaryExpr(Unary *e) override;
  void visitVariableExpr(Variable *e) override;
  void visitAssignExpr(Assign *e) override;
  void visitLogicalExpr(Logical *e) override;
  void visitCallExpr(Call *e) override;
  void visitGetExpr(Get *e) override;
  void visitSetExpr(Set *e) override;
  void visitThisExpr(This *e) override;
  void visitSuperExpr(Super *e) override;

  // == Stmt nodes ==================================================
  void visitExpressionStmt(Expression *s) override;
  void visitPrintStmt(Print *s) override;
  void visitVarStmt(Var *s) override;
  void
  visitVarStmtWithExecution(Var *s,
                            int blockExecution); // Helper for loop variables
  void visitBlockStmt(Block *s) override;
  void visitIfStmt(If *s) override;
  void visitWhileStmt(While *s) override;
  void visitFunctionStmt(Function *s) override;
  void visitReturnStmt(Return *s) override;
  void visitClassStmt(Class *s) override;

private:
  void enterLoop();
  void exitLoop();
  void addLoopInstructions(uint32_t amount);

  llvm::Value *tagOf(llvm::Value *v);
  llvm::Value *isNumber(llvm::Value *v);
  llvm::Value *isString(llvm::Value *v);
  llvm::Value *toDouble(llvm::Value *v);
  llvm::Value *fromDouble(llvm::Value *d);
  llvm::Value *boolConst(bool b);
  llvm::Value *nilConst();
  llvm::Value *makeBool(llvm::Value *i1);
  llvm::Value *stringConst(const std::string &str,
                           bool countAsConstant = false);
  llvm::Value *isFalsy(llvm::Value *v);  // returns i1
  llvm::Value *isTruthy(llvm::Value *v); // returns i1 (= !isFalsy)
  llvm::AllocaInst *createStackAlloca(llvm::Function *fn, llvm::Type *type,
                                      const std::string &name);

  // New helper methods for proper comparisons
  llvm::Value *valuesEqual(llvm::Value *L, llvm::Value *R); // returns i1
  llvm::Value *checkBothNumbers(llvm::Value *L, llvm::Value *R,
                                llvm::BasicBlock *&successBB,
                                llvm::BasicBlock *&errorBB); // returns i1

  // Error propagation helper
  void emitRuntimeError(const std::string &message);
  void checkRuntimeError(llvm::Value *returnValue = nullptr);

  void recordConstant();
  void ensureParameterLimit(size_t arity);
  void closeAllCapturedLocals();
  bool removeLocalSlot(llvm::Value *slot);
};

} // namespace eloxir<|MERGE_RESOLUTION|>--- conflicted
+++ resolved
@@ -54,39 +54,10 @@
   std::unordered_map<std::string, std::vector<llvm::Value *>> variableStacks;
   std::vector<llvm::Value *> global_local_slots;
   std::unordered_set<llvm::Value *> global_captured_slots;
-<<<<<<< HEAD
   // Track the last allocated stack slot per function so new allocas preserve
   // lexical order. This keeps pointer ordering consistent with Crafting
   // Interpreters' stack model for upvalue closing semantics.
   std::unordered_map<llvm::Function *, llvm::Instruction *> lastAllocaForFunction;
-=======
-  std::vector<uint32_t> loopInstructionCounts;
-
-  struct LoopInstructionScopeReset {
-    CodeGenVisitor &visitor;
-    std::vector<uint32_t> savedCounts;
-    bool active;
-
-    explicit LoopInstructionScopeReset(CodeGenVisitor &v)
-        : visitor(v), savedCounts(std::move(v.loopInstructionCounts)),
-          active(true) {
-      visitor.loopInstructionCounts.clear();
-    }
-
-    ~LoopInstructionScopeReset() {
-      if (active) {
-        visitor.loopInstructionCounts = std::move(savedCounts);
-      }
-    }
-
-    void resume() {
-      if (active) {
-        visitor.loopInstructionCounts = std::move(savedCounts);
-        active = false;
-      }
-    }
-  };
->>>>>>> 75dc1e06
 
   enum class MethodContext { NONE, METHOD, INITIALIZER };
 
