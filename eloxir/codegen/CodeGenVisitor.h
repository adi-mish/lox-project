--- conflicted
+++ resolved
@@ -35,11 +35,7 @@
   static constexpr int MAX_LOCAL_SLOTS = 256;
   static constexpr int MAX_USER_LOCAL_SLOTS = MAX_LOCAL_SLOTS - 1;
   static constexpr int MAX_UPVALUES = 256;
-<<<<<<< HEAD
   static constexpr std::size_t MAX_LOOP_BODY_INSTRUCTIONS = 65535;
-=======
-  static constexpr uint32_t MAX_LOOP_INSTRUCTIONS = 65535;
->>>>>>> 5eccdcdf
 
   // Track block nesting depth to distinguish true globals from block-scoped
   // variables
@@ -190,31 +186,8 @@
   void visitClassStmt(Class *s) override;
 
 private:
-<<<<<<< HEAD
   std::size_t estimateLoopBodyInstructions(Stmt *stmt) const;
   std::size_t saturatingLoopAdd(std::size_t current, std::size_t increment) const;
-=======
-  class LoopInstructionScopeReset {
-  public:
-    explicit LoopInstructionScopeReset(CodeGenVisitor &visitor)
-        : visitor(visitor), savedCounts(visitor.loopInstructionCounts) {
-      visitor.loopInstructionCounts.clear();
-    }
-
-    ~LoopInstructionScopeReset() {
-      visitor.loopInstructionCounts = std::move(savedCounts);
-    }
-
-  private:
-    CodeGenVisitor &visitor;
-    std::vector<uint32_t> savedCounts;
-  };
-
-  void enterLoop();
-  void exitLoop();
-  void addLoopInstructions(uint32_t amount);
-
->>>>>>> 5eccdcdf
   llvm::Value *tagOf(llvm::Value *v);
   llvm::Value *isNumber(llvm::Value *v);
   llvm::Value *isString(llvm::Value *v);
