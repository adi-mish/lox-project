--- conflicted
+++ resolved
@@ -198,7 +198,6 @@
   // Built-ins will be initialized when first generating code
 }
 
-<<<<<<< HEAD
 std::size_t CodeGenVisitor::saturatingLoopAdd(std::size_t current,
                                               std::size_t increment) const {
   constexpr std::size_t sentinel = MAX_LOOP_BODY_INSTRUCTIONS + 1;
@@ -273,26 +272,6 @@
   }
 
   return 1;
-=======
-void CodeGenVisitor::enterLoop() { loopInstructionCounts.emplace_back(0); }
-
-void CodeGenVisitor::exitLoop() {
-  if (!loopInstructionCounts.empty()) {
-    loopInstructionCounts.pop_back();
-  }
-}
-
-void CodeGenVisitor::addLoopInstructions(uint32_t amount) {
-  if (amount == 0 || loopInstructionCounts.empty()) {
-    return;
-  }
-
-  auto &currentCount = loopInstructionCounts.back();
-  if (currentCount > MAX_LOOP_INSTRUCTIONS - amount) {
-    throw CompileError("Loop body too large.");
-  }
-  currentCount += amount;
->>>>>>> 5eccdcdf
 }
 
 llvm::Type *CodeGenVisitor::llvmValueTy() const {
