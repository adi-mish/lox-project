#include "CodeGenVisitor.h"
#include "../frontend/CompileError.h"
#include "../runtime/RuntimeAPI.h"
#include "../runtime/Value.h"
#include <algorithm>
#include <cstdint>
#include <ctime>
#include <llvm/IR/Constants.h>
#include <llvm/IR/Function.h>
#include <llvm/IR/Instructions.h>
#include <llvm/IR/Type.h>
#include <llvm/IR/Verifier.h>
#include <stdexcept>
#include <iostream>

namespace eloxir {

// Constants mirrored from Value.h
static constexpr uint64_t QNAN = 0x7ff8000000000000ULL;
static constexpr uint64_t MASK_TAG = 0x7ULL << 48;

CodeGenVisitor::CodeGenVisitor(llvm::Module &m)
    : builder(m.getContext()), ctx(m.getContext()), mod(m), value(nullptr),
      currentFunction(nullptr), resolver_upvalues(nullptr),
      resolver_locals(nullptr) {
  // Declare external runtime fns
  llvm::FunctionType *printFnTy =
      llvm::FunctionType::get(llvmValueTy(), {llvmValueTy()}, false);
  mod.getOrInsertFunction("elx_print", printFnTy);

  llvm::FunctionType *clockFnTy =
      llvm::FunctionType::get(llvmValueTy(), {}, false);
  mod.getOrInsertFunction("elx_clock", clockFnTy);

  // String functions
  llvm::FunctionType *allocStringTy = llvm::FunctionType::get(
      llvmValueTy(),
      {llvm::PointerType::get(llvm::Type::getInt8Ty(ctx), 0),
       llvm::Type::getInt32Ty(ctx)},
      false);
  mod.getOrInsertFunction("elx_allocate_string", allocStringTy);
  mod.getOrInsertFunction("elx_intern_string", allocStringTy);

  llvm::FunctionType *concatTy = llvm::FunctionType::get(
      llvmValueTy(), {llvmValueTy(), llvmValueTy()}, false);
  mod.getOrInsertFunction("elx_concatenate_strings", concatTy);

  llvm::FunctionType *strEqualTy = llvm::FunctionType::get(
      llvm::Type::getInt32Ty(ctx), {llvmValueTy(), llvmValueTy()}, false);
  mod.getOrInsertFunction("elx_strings_equal", strEqualTy);

  llvm::FunctionType *isStringFnTy = llvm::FunctionType::get(
      llvm::Type::getInt32Ty(ctx), {llvmValueTy()}, false);
  mod.getOrInsertFunction("elx_value_is_string", isStringFnTy);

  // Function functions
  llvm::FunctionType *allocFuncTy = llvm::FunctionType::get(
      llvmValueTy(),
      {llvm::PointerType::get(llvm::Type::getInt8Ty(ctx), 0),
       llvm::Type::getInt32Ty(ctx),
       llvm::PointerType::get(llvm::Type::getInt8Ty(ctx), 0)},
      false);
  mod.getOrInsertFunction("elx_allocate_function", allocFuncTy);

  llvm::FunctionType *callFuncTy = llvm::FunctionType::get(
      llvmValueTy(),
      {llvmValueTy(), llvm::PointerType::get(llvmValueTy(), 0),
       llvm::Type::getInt32Ty(ctx)},
      false);
  mod.getOrInsertFunction("elx_call_value", callFuncTy);

  // Closure and upvalue functions
  llvm::FunctionType *allocUpvalueTy = llvm::FunctionType::get(
      llvmValueTy(), {llvm::PointerType::get(llvmValueTy(), 0)}, false);
  mod.getOrInsertFunction("elx_allocate_upvalue", allocUpvalueTy);

  llvm::FunctionType *allocClosureTy = llvm::FunctionType::get(
      llvmValueTy(), {llvmValueTy(), llvm::Type::getInt32Ty(ctx)}, false);
  mod.getOrInsertFunction("elx_allocate_closure", allocClosureTy);

  llvm::FunctionType *setClosureUpvalueTy = llvm::FunctionType::get(
      llvm::Type::getVoidTy(ctx),
      {llvmValueTy(), llvm::Type::getInt32Ty(ctx), llvmValueTy()}, false);
  mod.getOrInsertFunction("elx_set_closure_upvalue", setClosureUpvalueTy);

  llvm::FunctionType *getUpvalueValueTy =
      llvm::FunctionType::get(llvmValueTy(), {llvmValueTy()}, false);
  mod.getOrInsertFunction("elx_get_upvalue_value", getUpvalueValueTy);

  llvm::FunctionType *setUpvalueValueTy = llvm::FunctionType::get(
      llvm::Type::getVoidTy(ctx), {llvmValueTy(), llvmValueTy()}, false);
  mod.getOrInsertFunction("elx_set_upvalue_value", setUpvalueValueTy);

  llvm::FunctionType *closeUpvaluesTy = llvm::FunctionType::get(
      llvm::Type::getVoidTy(ctx), {llvm::PointerType::get(llvmValueTy(), 0)},
      false);
  mod.getOrInsertFunction("elx_close_upvalues", closeUpvaluesTy);

  // Global built-ins functions
  llvm::FunctionType *getBuiltinTy = llvm::FunctionType::get(
      llvmValueTy(), {llvm::PointerType::get(llvm::Type::getInt8Ty(ctx), 0)},
      false);
  mod.getOrInsertFunction("elx_get_global_builtin", getBuiltinTy);

  llvm::FunctionType *initBuiltinsTy =
      llvm::FunctionType::get(llvm::Type::getVoidTy(ctx), {}, false);
  mod.getOrInsertFunction("elx_initialize_global_builtins", initBuiltinsTy);

  // Class and instance helpers
  llvm::FunctionType *validateSuperTy =
      llvm::FunctionType::get(llvmValueTy(), {llvmValueTy()}, false);
  mod.getOrInsertFunction("elx_validate_superclass", validateSuperTy);

  llvm::FunctionType *allocateClassTy =
      llvm::FunctionType::get(llvmValueTy(), {llvmValueTy(), llvmValueTy()},
                              false);
  mod.getOrInsertFunction("elx_allocate_class", allocateClassTy);

  llvm::FunctionType *classAddMethodTy =
      llvm::FunctionType::get(llvm::Type::getVoidTy(ctx),
                              {llvmValueTy(), llvmValueTy(), llvmValueTy()},
                              false);
  mod.getOrInsertFunction("elx_class_add_method", classAddMethodTy);

  llvm::FunctionType *classFindMethodTy =
      llvm::FunctionType::get(llvmValueTy(), {llvmValueTy(), llvmValueTy()},
                              false);
  mod.getOrInsertFunction("elx_class_find_method", classFindMethodTy);

  llvm::FunctionType *instantiateClassTy =
      llvm::FunctionType::get(llvmValueTy(), {llvmValueTy()}, false);
  mod.getOrInsertFunction("elx_instantiate_class", instantiateClassTy);

  llvm::FunctionType *getInstanceClassTy =
      llvm::FunctionType::get(llvmValueTy(), {llvmValueTy()}, false);
  mod.getOrInsertFunction("elx_get_instance_class", getInstanceClassTy);

  llvm::FunctionType *getInstanceFieldTy =
      llvm::FunctionType::get(llvmValueTy(), {llvmValueTy(), llvmValueTy()},
                              false);
  mod.getOrInsertFunction("elx_get_instance_field", getInstanceFieldTy);

  llvm::FunctionType *tryGetInstanceFieldTy = llvm::FunctionType::get(
      llvm::Type::getInt32Ty(ctx),
      {llvmValueTy(), llvmValueTy(),
       llvm::PointerType::get(llvmValueTy(), 0)},
      false);
  mod.getOrInsertFunction("elx_try_get_instance_field", tryGetInstanceFieldTy);

  llvm::FunctionType *setInstanceFieldTy = llvm::FunctionType::get(
      llvmValueTy(), {llvmValueTy(), llvmValueTy(), llvmValueTy()}, false);
  mod.getOrInsertFunction("elx_set_instance_field", setInstanceFieldTy);

  llvm::FunctionType *bindMethodTy = llvm::FunctionType::get(
      llvmValueTy(), {llvmValueTy(), llvmValueTy()}, false);
  mod.getOrInsertFunction("elx_bind_method", bindMethodTy);

  // Global environment functions for cross-line persistence
  auto i8PtrTy = llvm::PointerType::get(llvm::Type::getInt8Ty(ctx), 0);
  auto i32Ty = llvm::Type::getInt32Ty(ctx);
  auto voidTy = llvm::Type::getVoidTy(ctx);

  llvm::FunctionType *hasGlobalVarTy =
      llvm::FunctionType::get(i32Ty, {i8PtrTy}, false);
  mod.getOrInsertFunction("elx_has_global_variable", hasGlobalVarTy);

  llvm::FunctionType *getGlobalVarTy =
      llvm::FunctionType::get(llvmValueTy(), {i8PtrTy}, false);
  mod.getOrInsertFunction("elx_get_global_variable", getGlobalVarTy);

  llvm::FunctionType *setGlobalVarTy =
      llvm::FunctionType::get(voidTy, {i8PtrTy, llvmValueTy()}, false);
  mod.getOrInsertFunction("elx_set_global_variable", setGlobalVarTy);

  llvm::FunctionType *hasGlobalFuncTy =
      llvm::FunctionType::get(i32Ty, {i8PtrTy}, false);
  mod.getOrInsertFunction("elx_has_global_function", hasGlobalFuncTy);

  llvm::FunctionType *getGlobalFuncTy =
      llvm::FunctionType::get(llvmValueTy(), {i8PtrTy}, false);
  mod.getOrInsertFunction("elx_get_global_function", getGlobalFuncTy);

  llvm::FunctionType *setGlobalFuncTy =
      llvm::FunctionType::get(voidTy, {i8PtrTy, llvmValueTy()}, false);
  mod.getOrInsertFunction("elx_set_global_function", setGlobalFuncTy);

  // Runtime error functions
  llvm::FunctionType *runtimeErrorTy =
      llvm::FunctionType::get(voidTy, {i8PtrTy}, false);
  mod.getOrInsertFunction("elx_runtime_error", runtimeErrorTy);

  llvm::FunctionType *hasRuntimeErrorTy =
      llvm::FunctionType::get(i32Ty, {}, false);
  mod.getOrInsertFunction("elx_has_runtime_error", hasRuntimeErrorTy);

  llvm::FunctionType *clearRuntimeErrorTy =
      llvm::FunctionType::get(voidTy, {}, false);
  mod.getOrInsertFunction("elx_clear_runtime_error", clearRuntimeErrorTy);

  // Safe arithmetic functions
  llvm::FunctionType *safeDivideTy = llvm::FunctionType::get(
      llvmValueTy(), {llvmValueTy(), llvmValueTy()}, false);
  mod.getOrInsertFunction("elx_safe_divide", safeDivideTy);

  // Built-ins will be initialized when first generating code
}

std::size_t CodeGenVisitor::saturatingLoopAdd(std::size_t current,
                                              std::size_t increment) const {
  constexpr std::size_t sentinel = MAX_LOOP_BODY_INSTRUCTIONS + 1;
  if (current >= sentinel) {
    return sentinel;
  }
  if (increment >= sentinel) {
    return sentinel;
  }
  if (increment > sentinel - current) {
    return sentinel;
  }
  std::size_t total = current + increment;
  if (total >= sentinel) {
    return sentinel;
  }
  return total;
}

std::size_t CodeGenVisitor::estimateLoopBodyInstructions(Stmt *stmt) const {
  if (!stmt) {
    return 0;
  }

  if (auto *block = dynamic_cast<Block *>(stmt)) {
    std::size_t total = 0;
    for (const auto &inner : block->statements) {
      total = saturatingLoopAdd(total,
                                estimateLoopBodyInstructions(inner.get()));
      if (total > MAX_LOOP_BODY_INSTRUCTIONS) {
        return total;
      }
    }
    return total;
  }

  if (auto *whileStmt = dynamic_cast<While *>(stmt)) {
    // Roughly approximate the extra jump instructions emitted for a loop by
    // counting the body plus a small constant for the condition/back-edge.
    std::size_t body = estimateLoopBodyInstructions(whileStmt->body.get());
    return saturatingLoopAdd(4, body);
  }

  if (auto *ifStmt = dynamic_cast<If *>(stmt)) {
    std::size_t thenCount = estimateLoopBodyInstructions(ifStmt->thenBranch.get());
    std::size_t elseCount = estimateLoopBodyInstructions(ifStmt->elseBranch.get());
    return saturatingLoopAdd(1, std::max(thenCount, elseCount));
  }

  if (dynamic_cast<Expression *>(stmt) != nullptr) {
    return 2;
  }

  if (dynamic_cast<Print *>(stmt) != nullptr) {
    return 2;
  }

  if (dynamic_cast<Var *>(stmt) != nullptr) {
    return 2;
  }

  if (dynamic_cast<Return *>(stmt) != nullptr) {
    return 2;
  }

  if (dynamic_cast<Class *>(stmt) != nullptr) {
    return 4;
  }

  if (dynamic_cast<Function *>(stmt) != nullptr) {
    return 4;
  }

  return 1;
}

llvm::Type *CodeGenVisitor::llvmValueTy() const {
  return llvm::Type::getInt64Ty(ctx);
}

// --------- Helpers -------------------------------------------------------
llvm::Value *CodeGenVisitor::tagOf(llvm::Value *v) {
  auto mask = llvm::ConstantInt::get(llvmValueTy(), MASK_TAG);
  return builder.CreateAnd(v, mask, "tag");
}

llvm::Value *CodeGenVisitor::isNumber(llvm::Value *v) {
  // IEEE 754 compliant logic:
  // A value is a number if it's NOT our special QNAN-boxed non-number types
  // This includes normal numbers, infinity, and even NaN values that aren't our
  // tagged types

  auto qnanMask = llvm::ConstantInt::get(llvmValueTy(), 0xfff8000000000000ULL);
  auto qnanPattern =
      llvm::ConstantInt::get(llvmValueTy(), 0x7ff8000000000000ULL);
  auto zero = llvm::ConstantInt::get(llvmValueTy(), 0);

  // Check if it matches our QNAN pattern used for tagging
  auto qnanMasked = builder.CreateAnd(v, qnanMask, "qnanmasked");
  auto isOurQNaN = builder.CreateICmpEQ(qnanMasked, qnanPattern, "isourqnan");

  // If it's our QNAN, check if tag bits are 0 (number type)
  auto tagBits = tagOf(v);
  auto hasZeroTag = builder.CreateICmpEQ(tagBits, zero, "zerotag");
  auto isTaggedNumber =
      builder.CreateAnd(isOurQNaN, hasZeroTag, "taggednumber");

  // If it's not our special QNAN pattern, it's a regular IEEE 754 number
  auto isNotOurQNaN = builder.CreateNot(isOurQNaN, "notourqnan");

  // It's a number if: not our QNAN OR (our QNAN with zero tag)
  return builder.CreateOr(isNotOurQNaN, isTaggedNumber, "isnum");
}

llvm::Value *CodeGenVisitor::toDouble(llvm::Value *v) {
  // bitcast i64 -> double
  return builder.CreateBitCast(v, llvm::Type::getDoubleTy(ctx), "asdouble");
}

llvm::Value *CodeGenVisitor::fromDouble(llvm::Value *d) {
  // bitcast double -> i64
  return builder.CreateBitCast(d, llvmValueTy(), "fromdouble");
}

llvm::Value *CodeGenVisitor::isFalsy(llvm::Value *v) {
  auto tag = tagOf(v);
  auto boolTag = llvm::ConstantInt::get(
      llvmValueTy(), (static_cast<uint64_t>(Tag::BOOL) << 48));
  auto nilTag = llvm::ConstantInt::get(llvmValueTy(),
                                       (static_cast<uint64_t>(Tag::NIL) << 48));

  auto isBool = builder.CreateICmpEQ(tag, boolTag, "isBool");
  auto isNil = builder.CreateICmpEQ(tag, nilTag, "isNil");

  auto lowBit64 = builder.CreateAnd(v, llvm::ConstantInt::get(llvmValueTy(), 1),
                                    "lowbit64");
  auto lowBit = builder.CreateTrunc(lowBit64, builder.getInt1Ty(), "lowbit");

  auto isFalseBool = builder.CreateAnd(
      isBool, builder.CreateICmpEQ(lowBit, builder.getFalse()));
  return builder.CreateOr(isFalseBool, isNil, "isFalsy");
}

llvm::Value *CodeGenVisitor::isTruthy(llvm::Value *v) {
  return builder.CreateNot(isFalsy(v), "isTruthy");
}

llvm::Value *CodeGenVisitor::boolConst(bool b) {
  uint64_t bits =
      QNAN | (static_cast<uint64_t>(Tag::BOOL) << 48) | (b ? 1ULL : 0ULL);
  return llvm::ConstantInt::get(llvmValueTy(), bits);
}

llvm::Value *CodeGenVisitor::nilConst() {
  uint64_t bits = QNAN | (static_cast<uint64_t>(Tag::NIL) << 48);
  return llvm::ConstantInt::get(llvmValueTy(), bits);
}

llvm::Value *CodeGenVisitor::makeBool(llvm::Value *i1) {
  // Convert i1 to Value representation
  // Boolean values are: QNAN | (Tag::BOOL << 48) | (0 or 1)
  auto qnanVal =
      llvm::ConstantInt::get(llvmValueTy(), 0x7ff8000000000000ULL); // QNAN
  auto tagVal = llvm::ConstantInt::get(
      llvmValueTy(), (static_cast<uint64_t>(Tag::BOOL) << 48));
  auto extended = builder.CreateZExt(i1, llvmValueTy(), "extend");
  auto withTag = builder.CreateOr(qnanVal, tagVal, "qnan_tag");
  return builder.CreateOr(withTag, extended, "bool");
}

llvm::AllocaInst *CodeGenVisitor::createStackAlloca(llvm::Function *fn,
                                                    llvm::Type *type,
                                                    const std::string &name) {
  auto &entry = fn->getEntryBlock();
  llvm::IRBuilder<> allocaBuilder(ctx);

  auto lastAllocaIt = lastAllocaForFunction.find(fn);
  if (lastAllocaIt != lastAllocaForFunction.end() &&
      lastAllocaIt->second != nullptr) {
    llvm::Instruction *lastAlloca = lastAllocaIt->second;
    if (auto *next = lastAlloca->getNextNode()) {
      allocaBuilder.SetInsertPoint(next);
    } else {
      allocaBuilder.SetInsertPoint(&entry, entry.end());
    }
  } else {
    auto firstInsertionPt = entry.getFirstInsertionPt();
    if (firstInsertionPt == entry.end()) {
      allocaBuilder.SetInsertPoint(&entry, entry.end());
    } else {
      allocaBuilder.SetInsertPoint(&entry, firstInsertionPt);
    }
  }

  auto *slot = allocaBuilder.CreateAlloca(type, nullptr, name.c_str());
  lastAllocaForFunction[fn] = slot;
  return slot;
}

llvm::Value *CodeGenVisitor::isString(llvm::Value *v) {
  auto objTag = llvm::ConstantInt::get(llvmValueTy(),
                                       (static_cast<uint64_t>(Tag::OBJ) << 48));
  auto tag = tagOf(v);
  auto isObj = builder.CreateICmpEQ(tag, objTag, "isobj.str");

  auto isStringFn = mod.getFunction("elx_value_is_string");
  if (!isStringFn) {
    return builder.getFalse();
  }

  auto call = builder.CreateCall(isStringFn, {v}, "isstring.call");
  auto asBool = builder.CreateICmpNE(
      call, llvm::ConstantInt::get(llvm::Type::getInt32Ty(ctx), 0),
      "isstring.bool");

  return builder.CreateAnd(isObj, asBool, "isstr");
}

llvm::Value *CodeGenVisitor::stringConst(const std::string &str,
                                         bool countAsConstant) {
  if (countAsConstant) {
    recordConstant();
  }

  // Use global string interning instead of local interning
  auto strConstant = builder.CreateGlobalStringPtr(str, "str");
  auto lengthConst =
      llvm::ConstantInt::get(llvm::Type::getInt32Ty(ctx), str.length());

  // Call elx_intern_string for global interning
  auto internFn = mod.getFunction("elx_intern_string");
  if (!internFn) {
    // Fallback to nil if function not found
    return nilConst();
  }

  auto strObj =
      builder.CreateCall(internFn, {strConstant, lengthConst}, "strobj");

  return strObj;
}

// Helper function for proper equality comparison following Lox semantics
llvm::Value *CodeGenVisitor::valuesEqual(llvm::Value *L, llvm::Value *R) {
  auto tagL = tagOf(L);
  auto tagR = tagOf(R);

  // Different types are never equal
  auto sameType = builder.CreateICmpEQ(tagL, tagR, "sametype");

  auto fn = builder.GetInsertBlock()->getParent();
  auto sameTypeBB = llvm::BasicBlock::Create(ctx, "sametype", fn);
  auto diffTypeBB = llvm::BasicBlock::Create(ctx, "difftype", fn);
  auto contBB = llvm::BasicBlock::Create(ctx, "eq.cont", fn);

  builder.CreateCondBr(sameType, sameTypeBB, diffTypeBB);

  // Different types - return false
  builder.SetInsertPoint(diffTypeBB);
  builder.CreateBr(contBB);

  // Same types - compare based on type
  builder.SetInsertPoint(sameTypeBB);
  auto numTag = llvm::ConstantInt::get(
      llvmValueTy(), static_cast<uint64_t>(Tag::NUMBER) << 48);
  auto objTag = llvm::ConstantInt::get(llvmValueTy(),
                                       static_cast<uint64_t>(Tag::OBJ) << 48);

  auto isNumBB = llvm::BasicBlock::Create(ctx, "eq.num", fn);
  auto isObjBB = llvm::BasicBlock::Create(ctx, "eq.obj", fn);
  auto isBoolOrNilBB = llvm::BasicBlock::Create(ctx, "eq.boolnil", fn);
  auto checkObjBB = llvm::BasicBlock::Create(ctx, "check_obj", fn);

  auto isNum = builder.CreateICmpEQ(tagL, numTag, "isnum");
  auto isObj = builder.CreateICmpEQ(tagL, objTag, "isobj");

  // Create a switch-like structure
  builder.CreateCondBr(isNum, isNumBB, checkObjBB);

  // Check obj branch
  builder.SetInsertPoint(checkObjBB);
  builder.CreateCondBr(isObj, isObjBB, isBoolOrNilBB);

  // Numbers: use floating-point comparison (handles NaN correctly)
  builder.SetInsertPoint(isNumBB);
  auto Ld = toDouble(L);
  auto Rd = toDouble(R);
  auto numEqual = builder.CreateFCmpOEQ(Ld, Rd, "numeq");
  builder.CreateBr(contBB);

  // Objects: compare strings structurally and other objects by identity
  builder.SetInsertPoint(isObjBB);
  auto stringsBB = llvm::BasicBlock::Create(ctx, "eq.str", fn);
  auto objPtrBB = llvm::BasicBlock::Create(ctx, "eq.objptr", fn);
  auto bothStrings = builder.CreateAnd(isString(L), isString(R), "eq.bothstr");
  builder.CreateCondBr(bothStrings, stringsBB, objPtrBB);

  builder.SetInsertPoint(stringsBB);
  llvm::Value *stringEqualBool = builder.getFalse();
  if (auto strEqualFn = mod.getFunction("elx_strings_equal")) {
    auto strEqual = builder.CreateCall(strEqualFn, {L, R}, "streq");
    stringEqualBool = builder.CreateICmpNE(
        strEqual, llvm::ConstantInt::get(llvm::Type::getInt32Ty(ctx), 0),
        "streqbool");
  }
<<<<<<< HEAD
  builder.CreateBr(contBB);
  auto stringsResBB = builder.GetInsertBlock();

  builder.SetInsertPoint(objPtrBB);
  auto objEqualBool = builder.CreateICmpEQ(L, R, "objeq");
  builder.CreateBr(contBB);
=======
  builder.CreateBr(contBB);
  auto stringsResBB = builder.GetInsertBlock();

  builder.SetInsertPoint(objPtrBB);
  auto objEqualBool = builder.CreateICmpEQ(L, R, "objeq");
  builder.CreateBr(contBB);
>>>>>>> 3afe2bf8
  auto objPtrResBB = builder.GetInsertBlock();

  // For bool/nil, do bitwise comparison
  builder.SetInsertPoint(isBoolOrNilBB);
  auto bitsEqual = builder.CreateICmpEQ(L, R, "bitseq");
  builder.CreateBr(contBB);

  // Merge results
  builder.SetInsertPoint(contBB);
  auto phi = builder.CreatePHI(builder.getInt1Ty(), 5, "eq.res");
  phi->addIncoming(builder.getFalse(), diffTypeBB);
  phi->addIncoming(numEqual, isNumBB);
  phi->addIncoming(stringEqualBool, stringsResBB);
  phi->addIncoming(objEqualBool, objPtrResBB);
  phi->addIncoming(bitsEqual, isBoolOrNilBB);

  return phi;
}

// Helper to check if both values are numbers and generate runtime error if not
llvm::Value *CodeGenVisitor::checkBothNumbers(llvm::Value *L, llvm::Value *R,
                                              llvm::BasicBlock *&successBB,
                                              llvm::BasicBlock *&errorBB) {
  auto fn = builder.GetInsertBlock()->getParent();
  successBB = llvm::BasicBlock::Create(ctx, "both_numbers", fn);
  errorBB = llvm::BasicBlock::Create(ctx, "type_error", fn);

  auto isLNum = isNumber(L);
  auto isRNum = isNumber(R);
  auto both = builder.CreateAnd(isLNum, isRNum, "bothnum");

  builder.CreateCondBr(both, successBB, errorBB);

  // Error case - generate runtime error instead of trap
  builder.SetInsertPoint(errorBB);
  emitRuntimeError("Operands must be numbers.");
  // Don't return here - let the caller handle control flow

  return both;
}

void CodeGenVisitor::emitRuntimeError(const std::string &message) {
  auto runtimeErrorFn = mod.getFunction("elx_runtime_error");
  if (!runtimeErrorFn)
    return;
  auto msgPtr = builder.CreateGlobalStringPtr(message, "runtime_error_msg");
  builder.CreateCall(runtimeErrorFn, {msgPtr});
}

// --------- Expr visitors -------------------------------------------------
void CodeGenVisitor::visitBinaryExpr(Binary *e) {
  e->left->accept(this);
  llvm::Value *L = value;
  e->right->accept(this);
  llvm::Value *R = value;

  auto fn = builder.GetInsertBlock()->getParent();

  // Handle equality operators separately (they work on any types)
  if (e->op.getType() == TokenType::EQUAL_EQUAL) {
    auto equal = valuesEqual(L, R);
    value = makeBool(equal);
    return;
  }

  if (e->op.getType() == TokenType::BANG_EQUAL) {
    auto equal = valuesEqual(L, R);
    auto notEqual = builder.CreateNot(equal, "ne");
    value = makeBool(notEqual);
    return;
  }

  // Handle PLUS specially - it can be number addition or string concatenation
  if (e->op.getType() == TokenType::PLUS) {
    auto bothAreNumbers =
        builder.CreateAnd(isNumber(L), isNumber(R), "bothnum");

    auto isNumAddBB = llvm::BasicBlock::Create(ctx, "plus.numadd", fn);
    auto isStrConcatBB = llvm::BasicBlock::Create(ctx, "plus.strconcat", fn);
    auto errorBB = llvm::BasicBlock::Create(ctx, "plus.error", fn);
    auto contBB = llvm::BasicBlock::Create(ctx, "plus.cont", fn);

    // Check if both are numbers first
    auto checkStrLeftBB =
        llvm::BasicBlock::Create(ctx, "plus.checkstr.left", fn);
    auto checkStrRightBB =
        llvm::BasicBlock::Create(ctx, "plus.checkstr.right", fn);
    builder.CreateCondBr(bothAreNumbers, isNumAddBB, checkStrLeftBB);

    // Validate left operand is a string object
    builder.SetInsertPoint(checkStrLeftBB);
    auto leftIsString = isString(L);
    builder.CreateCondBr(leftIsString, checkStrRightBB, errorBB);

    // Validate right operand is a string object
    builder.SetInsertPoint(checkStrRightBB);
    auto rightIsString = isString(R);
    builder.CreateCondBr(rightIsString, isStrConcatBB, errorBB);

    // Number addition
    builder.SetInsertPoint(isNumAddBB);
    auto Ld = toDouble(L);
    auto Rd = toDouble(R);
    auto numResult = fromDouble(builder.CreateFAdd(Ld, Rd, "add"));
    builder.CreateBr(contBB);

    // String concatenation
    builder.SetInsertPoint(isStrConcatBB);
    auto concatFn = mod.getFunction("elx_concatenate_strings");
    auto strResult = builder.CreateCall(concatFn, {L, R}, "concat");

    // Check for runtime error after concatenation
    llvm::Function *hasErrorFn = mod.getFunction("elx_has_runtime_error");
    llvm::Value *finalStrResult = strResult;
    if (hasErrorFn) {
      auto hasError = builder.CreateCall(hasErrorFn, {}, "has_error");
      auto hasErrorBool = builder.CreateICmpNE(
          hasError, llvm::ConstantInt::get(llvm::Type::getInt32Ty(ctx), 0),
          "error_check");

      // If there's an error, use nil instead of the result
      finalStrResult = builder.CreateSelect(hasErrorBool, nilConst(), strResult,
                                            "safe_concat");
    }

    builder.CreateBr(contBB);

    // Type error
    builder.SetInsertPoint(errorBB);
    emitRuntimeError("Operands must be numbers or strings for +.");
    auto errorResult = nilConst();
    builder.CreateBr(contBB);

    // Merge results
    builder.SetInsertPoint(contBB);
    auto phi = builder.CreatePHI(llvmValueTy(), 3, "plus.res");
    phi->addIncoming(numResult, isNumAddBB);
    phi->addIncoming(finalStrResult, isStrConcatBB);
    phi->addIncoming(errorResult, errorBB);
    value = phi;
    return;
  }

  // For other arithmetic and ordering operators, both operands must be numbers
  llvm::BasicBlock *bothNumBB;
  llvm::BasicBlock *errorBB;
  checkBothNumbers(L, R, bothNumBB, errorBB);

  // Fast path: both are numbers
  builder.SetInsertPoint(bothNumBB);
  llvm::Value *Ld = toDouble(L);
  llvm::Value *Rd = toDouble(R);
  llvm::Value *res = nullptr;

  switch (e->op.getType()) {
  case TokenType::MINUS:
    res = fromDouble(builder.CreateFSub(Ld, Rd, "sub"));
    break;
  case TokenType::STAR:
    res = fromDouble(builder.CreateFMul(Ld, Rd, "mul"));
    break;
  case TokenType::SLASH: {
    // Use safe division that checks for division by zero
    auto safeDivFn = mod.getFunction("elx_safe_divide");
    if (safeDivFn) {
      res = builder.CreateCall(safeDivFn, {L, R}, "safe_div");
      // Check for division by zero error after safe divide
      llvm::Function *hasErrorFn = mod.getFunction("elx_has_runtime_error");
      if (hasErrorFn) {
        auto hasError = builder.CreateCall(hasErrorFn, {}, "has_error");
        auto hasErrorBool = builder.CreateICmpNE(
            hasError, llvm::ConstantInt::get(llvm::Type::getInt32Ty(ctx), 0),
            "error_check");

        // If there's an error, use nil instead of the result
        res = builder.CreateSelect(hasErrorBool, nilConst(), res,
                                   "safe_div_result");
      }
    } else {
      res = fromDouble(builder.CreateFDiv(Ld, Rd, "div"));
    }
    break;
  }

  // Use ordered comparisons to handle NaN properly
  // In Lox, all comparisons with NaN should return false
  case TokenType::GREATER:
    res = makeBool(builder.CreateFCmpOGT(Ld, Rd, "gt"));
    break;
  case TokenType::GREATER_EQUAL:
    res = makeBool(builder.CreateFCmpOGE(Ld, Rd, "ge"));
    break;
  case TokenType::LESS:
    res = makeBool(builder.CreateFCmpOLT(Ld, Rd, "lt"));
    break;
  case TokenType::LESS_EQUAL:
    res = makeBool(builder.CreateFCmpOLE(Ld, Rd, "le"));
    break;

  default:
    res = nilConst(); // shouldn't happen
    break;
  }

  auto contBB = llvm::BasicBlock::Create(ctx, "binop.cont",
                                         builder.GetInsertBlock()->getParent());
  builder.CreateBr(contBB);

  // Handle error case
  builder.SetInsertPoint(errorBB);
  auto errorResult = nilConst();
  builder.CreateBr(contBB);

  // Merge results
  builder.SetInsertPoint(contBB);
  auto phi = builder.CreatePHI(llvmValueTy(), 2, "binop.res");
  phi->addIncoming(res, bothNumBB);
  phi->addIncoming(errorResult, errorBB);
  value = phi;
}

void CodeGenVisitor::visitGroupingExpr(Grouping *e) {
  e->expression->accept(this);
}

void CodeGenVisitor::visitLiteralExpr(Literal *e) {
  if (std::holds_alternative<double>(e->value)) {
    double d = std::get<double>(e->value);
    uint64_t bits;
    std::memcpy(&bits, &d, sizeof(bits));
    recordConstant();
    value = llvm::ConstantInt::get(llvmValueTy(), bits);
  } else if (std::holds_alternative<std::string>(e->value)) {
    // Create a string object
    const std::string &str = std::get<std::string>(e->value);
    value = stringConst(str, true);
  } else if (std::holds_alternative<bool>(e->value)) {
    value = boolConst(std::get<bool>(e->value));
  } else {
    value = nilConst();
  }
}

void CodeGenVisitor::visitUnaryExpr(Unary *e) {
  e->right->accept(this);
  llvm::Value *R = value;

  switch (e->op.getType()) {
  case TokenType::MINUS: {
    auto fn = builder.GetInsertBlock()->getParent();
    auto isNumBB = llvm::BasicBlock::Create(ctx, "neg.num", fn);
    auto slowBB = llvm::BasicBlock::Create(ctx, "neg.slow", fn);
    auto contBB = llvm::BasicBlock::Create(ctx, "neg.cont", fn);

    auto isNum = isNumber(R);
    builder.CreateCondBr(isNum, isNumBB, slowBB);

    builder.SetInsertPoint(isNumBB);
    auto d = toDouble(R);
    auto nd = builder.CreateFNeg(d, "neg");
    auto rv = fromDouble(nd);
    builder.CreateBr(contBB);

    builder.SetInsertPoint(slowBB);
    emitRuntimeError("Operand must be a number for negation.");
    auto errorResult = nilConst();
    builder.CreateBr(contBB);

    builder.SetInsertPoint(contBB);
    auto phi = builder.CreatePHI(llvmValueTy(), 2, "neg.res");
    phi->addIncoming(rv, isNumBB);
    phi->addIncoming(errorResult, slowBB);
    value = phi;
    break;
  }
  case TokenType::BANG: {
    auto falsy = isFalsy(R);
    value = makeBool(falsy); // !x is true when x is falsy
    break;
  }
  default:
    value = R; // shouldn't happen
    break;
  }
}

void CodeGenVisitor::visitVariableExpr(Variable *e) {
  const std::string &varName = e->name.getLexeme();

  // Favour lexical bindings that are currently in scope before consulting any
  // captured upvalues so that shadowing behaves like the reference
  auto stackIt = variableStacks.find(varName);
  if (stackIt != variableStacks.end() && !stackIt->second.empty()) {
    // Get the storage that is current in this lexical scope (top of stack)
    llvm::Value *current_storage = stackIt->second.back();

    if (directValues.count(varName)) {
      value = current_storage; // Direct value, no load needed
    } else {
      value =
          builder.CreateLoad(llvmValueTy(), current_storage, varName.c_str());
    }
    return;
  }

  // For global variables, check the persistent global system AFTER local stacks
  if (globalVariables.count(varName)) {
    auto getGlobalVarFn = mod.getFunction("elx_get_global_variable");
    if (getGlobalVarFn) {
      auto nameStr = builder.CreateGlobalStringPtr(varName, "var_name");
      value = builder.CreateCall(getGlobalVarFn, {nameStr}, "global_var");
      return;
    }
    return;
  }

  // Fall back to "_current" binding for variables not using the stack system
  auto currentIt = locals.find(varName + "_current");
  if (!captured && currentIt != locals.end()) {
    // Check if this is a direct value (like a parameter) or needs to be loaded
    if (directValues.count(varName)) {
      value = currentIt->second; // Direct value, no load needed
    } else {
      value =
          builder.CreateLoad(llvmValueTy(), currentIt->second, varName.c_str());
    }
    return;
  }

  // Finally resolve captured variables (upvalues) once no lexical binding is
  // active. This allows locals declared inside loops to shadow closed-over
  // variables, matching Crafting Interpreters semantics.
  if (!function_stack.empty()) {
    const FunctionContext &current_ctx = function_stack.top();
    auto upvalue_it = current_ctx.upvalue_indices.find(varName);
    if (upvalue_it != current_ctx.upvalue_indices.end()) {
      int upvalue_index = upvalue_it->second;
      value = accessUpvalue(varName, upvalue_index);
      return;
    }
  }

  // Fallback to original lookup for variables declared before this system
  auto it = locals.find(varName);
  if (!captured && it != locals.end()) {
    // Check if this is a direct value (like a parameter) or needs to be loaded
    if (directValues.count(varName)) {
      value = it->second; // Direct value, no load needed
    } else {
      value = builder.CreateLoad(llvmValueTy(), it->second, varName.c_str());
    }
    return;
  }

  // If no lexical binding exists, captured upvalues are the next choice.
  if (!function_stack.empty()) {
    const FunctionContext &current_ctx = function_stack.top();
    auto upvalue_it = current_ctx.upvalue_indices.find(varName);
    if (upvalue_it != current_ctx.upvalue_indices.end()) {
      int upvalue_index = upvalue_it->second;
      value = accessUpvalue(varName, upvalue_index);
      return;
    }
  }

  // For global variables, check the persistent global system after locals.
  if (globalVariables.count(varName)) {
    auto getGlobalVarFn = mod.getFunction("elx_get_global_variable");
    if (getGlobalVarFn) {
      auto nameStr = builder.CreateGlobalStringPtr(varName, "var_name");
      value = builder.CreateCall(getGlobalVarFn, {nameStr}, "global_var");
      return;
    }
  }

  // Check globals (current module scope)
  auto globalIt = globals.find(varName);
  if (globalIt != globals.end()) {
    value = globalIt->second;
    return;
  }

  // Check if this is a declared function that hasn't been fully processed yet
  auto funcIt = functions.find(varName);
  if (funcIt != functions.end()) {
    // For forward-declared functions, we need to look them up at runtime
    // This is because function objects can't be created at compile time without
    // causing cross-function reference issues in LLVM IR

    // Check persistent global functions first
    auto hasGlobalFuncFn = mod.getFunction("elx_has_global_function");
    auto getGlobalFuncFn = mod.getFunction("elx_get_global_function");
    if (hasGlobalFuncFn && getGlobalFuncFn) {
      auto nameStr = builder.CreateGlobalStringPtr(varName, "func_name");
      auto hasFunc =
          builder.CreateCall(hasGlobalFuncFn, {nameStr}, "has_global_func");
      auto zero = llvm::ConstantInt::get(llvm::Type::getInt32Ty(ctx), 0);
      auto hasFuncBool = builder.CreateICmpNE(hasFunc, zero, "has_func_bool");

      auto fn = builder.GetInsertBlock()->getParent();
      auto foundFuncBB = llvm::BasicBlock::Create(ctx, "found_func", fn);
      auto notFoundBB = llvm::BasicBlock::Create(ctx, "not_found", fn);
      auto contBB = llvm::BasicBlock::Create(ctx, "cont", fn);

      builder.CreateCondBr(hasFuncBool, foundFuncBB, notFoundBB);

      // Found global function
      builder.SetInsertPoint(foundFuncBB);
      auto funcValue =
          builder.CreateCall(getGlobalFuncFn, {nameStr}, "global_func");
      builder.CreateBr(contBB);

      // Function not found - runtime error
      builder.SetInsertPoint(notFoundBB);
      emitRuntimeError("Undefined function '" + varName + "'.");
      auto notFoundValue = nilConst();
      builder.CreateBr(contBB);

      // Merge paths
      builder.SetInsertPoint(contBB);
      auto phi = builder.CreatePHI(llvmValueTy(), 2, "func_result");
      phi->addIncoming(funcValue, foundFuncBB);
      phi->addIncoming(notFoundValue, notFoundBB);
      value = phi;
      return;
    }

    // Fallback error
    std::cerr << "Error: Function '" << varName
              << "' declared but runtime lookup unavailable\n";
    value = nilConst();
    return;
  }

  // Check persistent global variables
  auto hasGlobalVarFn = mod.getFunction("elx_has_global_variable");
  auto getGlobalVarFn = mod.getFunction("elx_get_global_variable");
  if (hasGlobalVarFn && getGlobalVarFn) {
    auto nameStr = builder.CreateGlobalStringPtr(varName, "var_name");
    auto hasVar =
        builder.CreateCall(hasGlobalVarFn, {nameStr}, "has_global_var");
    auto zero = llvm::ConstantInt::get(llvm::Type::getInt32Ty(ctx), 0);
    auto hasVarBool = builder.CreateICmpNE(hasVar, zero, "has_var_bool");

    auto fn = builder.GetInsertBlock()->getParent();
    auto foundVarBB = llvm::BasicBlock::Create(ctx, "found_var", fn);
    auto checkFuncBB = llvm::BasicBlock::Create(ctx, "check_func", fn);
    auto contBB = llvm::BasicBlock::Create(ctx, "cont", fn);

    builder.CreateCondBr(hasVarBool, foundVarBB, checkFuncBB);

    // Found global variable
    builder.SetInsertPoint(foundVarBB);
    auto varValue = builder.CreateCall(getGlobalVarFn, {nameStr}, "global_var");
    builder.CreateBr(contBB);

    // Check global functions
    builder.SetInsertPoint(checkFuncBB);
    auto hasGlobalFuncFn = mod.getFunction("elx_has_global_function");
    auto getGlobalFuncFn = mod.getFunction("elx_get_global_function");
    if (hasGlobalFuncFn && getGlobalFuncFn) {
      auto hasFunc =
          builder.CreateCall(hasGlobalFuncFn, {nameStr}, "has_global_func");
      auto hasFuncBool = builder.CreateICmpNE(hasFunc, zero, "has_func_bool");

      auto foundFuncBB = llvm::BasicBlock::Create(ctx, "found_func", fn);
      auto checkBuiltinBB = llvm::BasicBlock::Create(ctx, "check_builtin", fn);

      builder.CreateCondBr(hasFuncBool, foundFuncBB, checkBuiltinBB);

      // Found global function
      builder.SetInsertPoint(foundFuncBB);
      auto funcValue =
          builder.CreateCall(getGlobalFuncFn, {nameStr}, "global_func");
      builder.CreateBr(contBB);

      // Check builtins
      builder.SetInsertPoint(checkBuiltinBB);
      auto getBuiltinFn = mod.getFunction("elx_get_global_builtin");
      if (getBuiltinFn) {
        auto builtinValue =
            builder.CreateCall(getBuiltinFn, {nameStr}, "builtin_check");
        auto nilValue = nilConst();
        auto isNotNil =
            builder.CreateICmpNE(builtinValue, nilValue, "is_builtin");

        auto foundBuiltinBB =
            llvm::BasicBlock::Create(ctx, "found_builtin", fn);
        auto notFoundBB = llvm::BasicBlock::Create(ctx, "not_found", fn);

        builder.CreateCondBr(isNotNil, foundBuiltinBB, notFoundBB);

        // Found builtin
        builder.SetInsertPoint(foundBuiltinBB);
        builder.CreateBr(contBB);

        // Variable not found - runtime error
        builder.SetInsertPoint(notFoundBB);
        emitRuntimeError("Undefined variable '" + varName + "'.");
        auto notFoundValue = nilConst();
        builder.CreateBr(contBB);

        // Merge all paths
        builder.SetInsertPoint(contBB);
        auto phi = builder.CreatePHI(llvmValueTy(), 5, "var_result");
        phi->addIncoming(varValue, foundVarBB);
        phi->addIncoming(funcValue, foundFuncBB);
        phi->addIncoming(builtinValue, foundBuiltinBB);
        phi->addIncoming(notFoundValue, notFoundBB);
        value = phi;
        return;
      }
    }
  }

  // Fallback - return nil and print error
  emitRuntimeError("Undefined variable '" + varName + "'.");
  value = nilConst();
}

void CodeGenVisitor::visitAssignExpr(Assign *e) {
  e->value->accept(this);
  llvm::Value *assignValue = value;

  const std::string &varName = e->name.getLexeme();

  // Use variable stacks for lexical scope correctness in assignments first so
  // locals shadow captured values.
  auto stackIt = variableStacks.find(varName);
  if (stackIt != variableStacks.end() && !stackIt->second.empty()) {
    // Get the storage that is current in this lexical scope (top of stack)
    llvm::Value *current_storage = stackIt->second.back();

    if (directValues.count(varName)) {
      // This shouldn't happen for variable stack entries, but handle it by
      // materialising storage.
      auto fn = builder.GetInsertBlock()->getParent();
      auto slot = createStackAlloca(fn, llvmValueTy(), varName);
      builder.CreateStore(current_storage, slot);
      stackIt->second.back() = slot; // Update the stack entry
      directValues.erase(varName);
      current_storage = slot;
    }

    builder.CreateStore(assignValue, current_storage);
    value = assignValue; // Assignment returns the assigned value
    return;
  }

  // For global variables AFTER checking local stacks
  if (globalVariables.count(varName)) {
    auto localIt = locals.find(varName);
    if (localIt != locals.end()) {
      if (directValues.count(varName)) {
        auto fn = builder.GetInsertBlock()->getParent();
        auto slot = createStackAlloca(fn, llvmValueTy(), varName);
        locals[varName] = slot;
        directValues.erase(varName);
        localIt->second = slot;
      }
      builder.CreateStore(assignValue, localIt->second);
    }

    auto setGlobalVarFn = mod.getFunction("elx_set_global_variable");
    if (setGlobalVarFn) {
      auto nameStr = builder.CreateGlobalStringPtr(varName, "var_name");
      builder.CreateCall(setGlobalVarFn, {nameStr, assignValue});
    }

    value = assignValue; // Assignment returns the assigned value
    return;
  }

  // Update captured variables only when no lexical binding handled the
  // assignment.
  if (!function_stack.empty()) {
    const FunctionContext &current_ctx = function_stack.top();
    auto upvalue_it = current_ctx.upvalue_indices.find(varName);
    if (upvalue_it != current_ctx.upvalue_indices.end()) {
      int upvalue_index = upvalue_it->second;

      auto idxVal =
          llvm::ConstantInt::get(llvm::Type::getInt32Ty(ctx), upvalue_index);
      auto ptr =
          builder.CreateGEP(llvmValueTy(), current_ctx.upvalue_array, idxVal);
      auto upvalue_bits = builder.CreateLoad(llvmValueTy(), ptr);
      auto set_upvalue_fn = mod.getFunction("elx_set_upvalue_value");
      if (set_upvalue_fn) {
        builder.CreateCall(set_upvalue_fn, {upvalue_bits, assignValue});
      }
      value = assignValue;
      return;
    }
  }

  // Check locals for truly local variables - use "_current" binding
  auto currentIt = locals.find(varName + "_current");
  if (currentIt != locals.end()) {
    if (directValues.count(varName)) {
      // This is a parameter or direct value - we need to create storage for it
      auto fn = builder.GetInsertBlock()->getParent();
      auto slot = createStackAlloca(fn, llvmValueTy(), varName);
      locals[varName + "_current"] = slot;
      directValues.erase(varName);
    }
    builder.CreateStore(assignValue, currentIt->second);
    value = assignValue; // Assignment returns the assigned value
    return;
  }

  // Fallback to original lookup
  auto localIt = locals.find(varName);
  if (localIt != locals.end()) {
    if (directValues.count(varName)) {
      // This is a parameter or direct value - we need to create storage for it
      auto fn = builder.GetInsertBlock()->getParent();
      auto slot = createStackAlloca(fn, llvmValueTy(), varName);
      locals[varName] = slot;
      directValues.erase(varName);
    }
    builder.CreateStore(assignValue, localIt->second);
    value = assignValue; // Assignment returns the assigned value
    return;
  }

  auto globalIt = globals.find(varName);
  if (globalIt != globals.end()) {
    globals[varName] = assignValue;
    value = assignValue;
    return;
  }

  auto hasGlobalVarFn = mod.getFunction("elx_has_global_variable");
  auto setGlobalVarFn = mod.getFunction("elx_set_global_variable");
  if (hasGlobalVarFn && setGlobalVarFn) {
    auto nameStr = builder.CreateGlobalStringPtr(varName, "var_name");
    auto hasVar =
        builder.CreateCall(hasGlobalVarFn, {nameStr}, "has_global_var");
    auto hasVarBool =
        builder.CreateICmpNE(hasVar, builder.getInt32(0), "has_var_bool");

    auto fn = builder.GetInsertBlock()->getParent();
    auto assignGlobalBB = llvm::BasicBlock::Create(ctx, "assign_global", fn);
    auto errorBB = llvm::BasicBlock::Create(ctx, "assign_error", fn);
    auto contBB = llvm::BasicBlock::Create(ctx, "assign_cont", fn);

    builder.CreateCondBr(hasVarBool, assignGlobalBB, errorBB);

    builder.SetInsertPoint(assignGlobalBB);
    builder.CreateCall(setGlobalVarFn, {nameStr, assignValue});
    builder.CreateBr(contBB);

    builder.SetInsertPoint(errorBB);
    emitRuntimeError("Undefined variable '" + varName + "'.");
    builder.CreateBr(contBB);

    builder.SetInsertPoint(contBB);
    auto phi = builder.CreatePHI(llvmValueTy(), 2, "assign_result");
    phi->addIncoming(assignValue, assignGlobalBB);
    phi->addIncoming(nilConst(), errorBB);
    value = phi;
    return;
  }

  // Variable not found - this is an error in Lox
  emitRuntimeError("Undefined variable '" + varName + "'.");
  value = nilConst();
}

void CodeGenVisitor::visitLogicalExpr(Logical *e) {
  // Evaluate left
  e->left->accept(this);
  llvm::Value *L = value;

  auto fn = builder.GetInsertBlock()->getParent();
  auto leftBB = builder.GetInsertBlock();
  auto rightBB = llvm::BasicBlock::Create(ctx, "logic.right", fn);
  auto endBB = llvm::BasicBlock::Create(ctx, "logic.end", fn);

  llvm::Value *leftTruthy = isTruthy(L);

  if (e->op.getType() == TokenType::OR) {
    // if left is truthy -> skip right
    builder.CreateCondBr(leftTruthy, endBB, rightBB);
  } else { // AND
    // if left is truthy -> evaluate right, else skip
    builder.CreateCondBr(leftTruthy, rightBB, endBB);
  }

  // Right side
  builder.SetInsertPoint(rightBB);
  e->right->accept(this);
  llvm::Value *R = value;
  builder.CreateBr(endBB);
  auto rightEvalBB = builder.GetInsertBlock();

  // Merge
  builder.SetInsertPoint(endBB);
  auto phi = builder.CreatePHI(llvmValueTy(), 2, "logic.res");
  if (e->op.getType() == TokenType::OR) {
    phi->addIncoming(L, leftBB);
    phi->addIncoming(R, rightEvalBB);
  } else { // AND
    phi->addIncoming(R, rightEvalBB);
    phi->addIncoming(L, leftBB);
  }
  value = phi;
}

void CodeGenVisitor::visitCallExpr(Call *e) {
  if (e->arguments.size() > static_cast<size_t>(MAX_PARAMETERS)) {
    throw CompileError("Can't have more than 255 arguments.");
  }

  // Evaluate the callee expression
  e->callee->accept(this);
  llvm::Value *callee = value;

  // Evaluate all arguments
  std::vector<llvm::Value *> args;
  for (auto &arg : e->arguments) {
    arg->accept(this);
    args.push_back(value);
  }

  llvm::Function *callValueFn = mod.getFunction("elx_call_value");
  if (!callValueFn) {
    value = nilConst();
    return;
  }

  llvm::Value *argArray = nullptr;
  llvm::Value *argCount =
      llvm::ConstantInt::get(llvm::Type::getInt32Ty(ctx), args.size());

  if (!args.empty()) {
    argArray = builder.CreateAlloca(
        llvmValueTy(),
        llvm::ConstantInt::get(llvm::Type::getInt32Ty(ctx), args.size()),
        "args");

    for (size_t i = 0; i < args.size(); ++i) {
      llvm::Value *idx = llvm::ConstantInt::get(llvm::Type::getInt32Ty(ctx), i);
      llvm::Value *elemPtr = builder.CreateGEP(llvmValueTy(), argArray, idx);
      builder.CreateStore(args[i], elemPtr);
    }
  } else {
    argArray = llvm::ConstantPointerNull::get(
        llvm::PointerType::get(llvmValueTy(), 0));
  }

  value = builder.CreateCall(callValueFn, {callee, argArray, argCount});
  checkRuntimeError(value);
}

// --------- Stmt visitors -------------------------------------------------
void CodeGenVisitor::visitExpressionStmt(Expression *s) {
  s->expression->accept(this);
  addLoopInstructions(2);
}

void CodeGenVisitor::visitPrintStmt(Print *s) {
  s->expression->accept(this);
  llvm::Function *printFn = mod.getFunction("elx_print");
  builder.CreateCall(printFn, {value});
  addLoopInstructions(2);
}

void CodeGenVisitor::visitVarStmt(Var *s) {
  visitVarStmtWithExecution(s, 1); // Default execution count
}

void CodeGenVisitor::visitVarStmtWithExecution(Var *s, int blockExecution) {
  // Evaluate initializer or use nil
  if (s->initializer) {
    s->initializer->accept(this);
  } else {
    value = nilConst();
  }

  const std::string &varName = s->name.getLexeme();
  llvm::Value *initValue = value;

  // Determine if we're at global scope
  auto fn = builder.GetInsertBlock()->getParent();
  // A declaration is truly global only at top level (no surrounding block).
  bool isGlobal = ((currentFunction == nullptr) ||
                   fn->getName().str().find("__expr") == 0) &&
                  (blockDepth == 0);

  if (isGlobal) {
    // For global variables, create an alloca so they can be modified
    auto fn = builder.GetInsertBlock()->getParent();
    auto slot = createStackAlloca(fn, llvmValueTy(), varName);
    builder.CreateStore(initValue, slot);
    locals[varName] = slot;
    // Don't add to directValues since this needs to be loaded

    // Track this as a global variable
    globalVariables.insert(varName);

    // Also store in persistent global environment for cross-line access
    auto setGlobalVarFn = mod.getFunction("elx_set_global_variable");
    if (setGlobalVarFn) {
      auto nameStr = builder.CreateGlobalStringPtr(varName, "var_name");
      builder.CreateCall(setGlobalVarFn, {nameStr, initValue});
    }
  } else {
    // Local variable - create alloca in function entry block

    if (!function_stack.empty()) {
      FunctionContext &ctx = function_stack.top();
      if (ctx.local_slots.size() >=
          static_cast<size_t>(MAX_USER_LOCAL_SLOTS)) {
        throw CompileError("Too many local variables in function.");
      }
    }

    // DEFINITIVE FIX FOR LOOP VARIABLE CAPTURE BUG:
    // Always create completely unique storage for each variable declaration,
    // even if the same name exists. This prevents storage reuse that causes
    // closure capture bugs.
    std::string allocaName = varName + "_scope" + std::to_string(blockDepth) +
                             "_decl" + std::to_string(variableCounter);
    std::string uniqueVarKey = varName + "#" + std::to_string(blockDepth) +
                               "#" + std::to_string(variableCounter);
    variableCounter++;

    auto slot =
        createStackAlloca(fn, llvmValueTy(), allocaName);
    builder.CreateStore(initValue, slot);

    // Store with the unique key for internal tracking
    locals[uniqueVarKey] = slot;

    // CRITICAL FIX: Don't update "_current" binding when using variable stacks
    // The "_current" system interferes with proper lexical scoping
    // Only update "_current" if this is the first declaration of this variable
    if (variableStacks[varName].empty()) {
      locals[varName + "_current"] = slot;
    }

    // ARCHITECTURAL FIX: Push storage onto per-variable stack for proper
    // lexical scoping
    variableStacks[varName].push_back(slot);

    if (!function_stack.empty()) {
      FunctionContext &ctx = function_stack.top();
      ctx.local_slots.push_back(slot);
      ctx.localCount = static_cast<int>(ctx.local_slots.size());
    } else {
      global_local_slots.push_back(slot);
    }

    // Don't add to directValues since this needs to be loaded
  }

  addLoopInstructions(2);
}

void CodeGenVisitor::visitBlockStmt(Block *s) {
  // Two-pass approach to handle forward function references:
  // Pass 1: Declare all function signatures in this block
  // Pass 2: Process all statements (including function bodies)

  // Save current locals scope and global variables set
  auto beforeLocals = locals;
  auto beforeGlobals = globalVariables;

  // Track variables declared in this block for proper stack cleanup
  std::vector<std::string> blockVariables;

  // Increment block depth to track nesting
  blockDepth++;

  // Track this block's execution count for proper loop variable scoping
  blockExecutionCount[s]++;
  int currentBlockExecution = blockExecutionCount[s];

  // Pass 1: Find all function declarations and create their signatures
  for (auto &stmt : s->statements) {
    if (auto funcStmt = dynamic_cast<Function *>(stmt.get())) {
      declareFunctionSignature(funcStmt);
    }
  }

  // Pass 2: Process all statements normally
  for (auto &stmt : s->statements) {
    // Check if current basic block is already terminated
    // If so, skip remaining statements to avoid LLVM verification errors
    if (builder.GetInsertBlock() && builder.GetInsertBlock()->getTerminator()) {
      break;
    }

    // For variable declarations in re-executed blocks, we need special handling
    if (auto varStmt = dynamic_cast<Var *>(stmt.get())) {
      // Track this variable for stack cleanup
      blockVariables.push_back(varStmt->name.getLexeme());

      // Pass the block execution count to variable declaration
      // This will be used to create unique storage for loop body variables
      visitVarStmtWithExecution(varStmt, currentBlockExecution);
    } else if (auto funcStmt = dynamic_cast<Function *>(stmt.get())) {
      blockVariables.push_back(funcStmt->name.getLexeme());
      stmt->accept(this);
    } else {
      stmt->accept(this);
    }
  }

  // Decrement block depth when exiting block
  blockDepth--;

  // Restore previous locals scope and global variables set FIRST
  locals = std::move(beforeLocals);
  globalVariables = std::move(beforeGlobals);

  // CRITICAL FIX: Pop variables from stacks when exiting block scope
  for (const auto &varName : blockVariables) {
    if (!variableStacks[varName].empty()) {
      llvm::Value *slot = variableStacks[varName].back();
      bool wasCaptured = removeLocalSlot(slot);
      if (wasCaptured) {
        auto closeFn = mod.getFunction("elx_close_upvalues");
        auto *currentBlock = builder.GetInsertBlock();
        if (closeFn && currentBlock && !currentBlock->getTerminator()) {
          builder.CreateCall(closeFn, {slot});
        }
      }

      variableStacks[varName].pop_back();

      // CRITICAL FIX: If the stack becomes empty, remove the entry entirely
      // This allows global variables to be accessed correctly after local
      // shadowing ends
      if (variableStacks[varName].empty()) {
        variableStacks.erase(varName);
      }
    }
  }
}

void CodeGenVisitor::visitIfStmt(If *s) {
  s->condition->accept(this);
  llvm::Value *cond = value;
  addLoopInstructions(1);

  auto fn = builder.GetInsertBlock()->getParent();
  auto thenBB = llvm::BasicBlock::Create(ctx, "if.then", fn);
  auto elseBB = llvm::BasicBlock::Create(ctx, "if.else",
                                         fn); // Add to function immediately
  auto mergeBB = llvm::BasicBlock::Create(ctx, "if.end",
                                          fn); // Add to function immediately

  // Convert condition to boolean
  auto condI1 = isTruthy(cond);
  builder.CreateCondBr(condI1, thenBB, elseBB);
  addLoopInstructions(1);

  // Generate then branch
  builder.SetInsertPoint(thenBB);
  s->thenBranch->accept(this);
  // Only create branch if block doesn't already have a terminator
  if (!builder.GetInsertBlock()->getTerminator()) {
    builder.CreateBr(mergeBB);
    addLoopInstructions(1);
  }

  // Generate else branch
  builder.SetInsertPoint(elseBB);
  if (s->elseBranch) {
    s->elseBranch->accept(this);
  }
  // Only create branch if block doesn't already have a terminator
  if (!builder.GetInsertBlock()->getTerminator()) {
    builder.CreateBr(mergeBB);
    addLoopInstructions(1);
  }

  builder.SetInsertPoint(mergeBB);
  value = nilConst();
}

void CodeGenVisitor::visitWhileStmt(While *s) {
  auto estimated = estimateLoopBodyInstructions(s->body.get());
  if (estimated > MAX_LOOP_BODY_INSTRUCTIONS) {
    throw CompileError("Loop body too large.");
  }

  auto fn = builder.GetInsertBlock()->getParent();
  auto condBB = llvm::BasicBlock::Create(ctx, "while.cond", fn);
  auto bodyBB = llvm::BasicBlock::Create(ctx, "while.body", fn);
  auto endBB = llvm::BasicBlock::Create(ctx, "while.end", fn);

  builder.CreateBr(condBB);
  enterLoop();
  try {
    builder.SetInsertPoint(condBB);
    s->condition->accept(this);
    llvm::Value *cond = value;
    addLoopInstructions(1);

    // Use the simplified truthiness check
    auto condI1 = isTruthy(cond);
    builder.CreateCondBr(condI1, bodyBB, endBB);
    addLoopInstructions(1);

    builder.SetInsertPoint(bodyBB);
    s->body->accept(this);
    // Only create branch if block doesn't already have a terminator
    if (!builder.GetInsertBlock()->getTerminator()) {
      builder.CreateBr(condBB);
      addLoopInstructions(1);
    }

    builder.SetInsertPoint(endBB);
  } catch (...) {
    exitLoop();
    throw;
  }
  exitLoop();
  value = nilConst();
}

void CodeGenVisitor::declareFunctionSignature(Function *s) {
  const std::string &baseFuncName = s->name.getLexeme();

  std::string mapKey =
      function_map_key_override.empty() ? baseFuncName : function_map_key_override;

  // Check if function is already declared
  if (functions.find(mapKey) != functions.end()) {
    return; // Already declared
  }

  bool isMethod = (method_context_override != MethodContext::NONE);
  size_t arity = s->params.size() + (isMethod ? 1 : 0);
  ensureParameterLimit(arity);

  // Get upvalues for this function from resolver
  std::vector<std::string> upvalues;
  if (resolver_upvalues &&
      resolver_upvalues->find(s) != resolver_upvalues->end()) {
    upvalues = resolver_upvalues->at(s);
  }

  // Make function names unique to avoid JIT symbol conflicts
  static int functionCounter = 0;
  std::string funcName =
      baseFuncName + "_fn" + std::to_string(functionCounter++);

  // Create function type (all parameters and return value are Value types)
  std::vector<llvm::Type *> paramTypes(arity, llvmValueTy());

  // Add upvalue array parameter if needed
  if (!upvalues.empty()) {
    paramTypes.push_back(
        llvm::PointerType::get(llvmValueTy(), 0)); // upvalue array
  }

  llvm::FunctionType *funcType =
      llvm::FunctionType::get(llvmValueTy(), paramTypes, false);

  // Create the LLVM function declaration
  llvm::Function *llvmFunc = llvm::Function::Create(
      funcType, llvm::Function::ExternalLinkage, funcName, &mod);

  // Store the function in the global function table using base name
  functions[mapKey] = llvmFunc;

  // Track function for later object creation (methods are handled immediately)
  if (!isMethod && function_map_key_override.empty() && blockDepth == 0) {
    pendingFunctions.push_back({baseFuncName, arity});
  }
}

llvm::Value *CodeGenVisitor::createFunctionObject(const std::string &funcName,
                                                  llvm::Function *llvmFunc,
                                                  int arity) {
  // If we're currently inside a function, we cannot create function objects
  // as it creates cross-function IR references. Return nil and defer creation.
  if (currentFunction != nullptr) {
    return nilConst();
  }

  auto nameStr = builder.CreateGlobalStringPtr(funcName, "fname");
  auto arityConst = llvm::ConstantInt::get(llvm::Type::getInt32Ty(ctx), arity);
  auto funcPtr = builder.CreateBitCast(
      llvmFunc, llvm::PointerType::get(llvm::Type::getInt8Ty(ctx), 0));

  auto allocFn = mod.getFunction("elx_allocate_function");
  if (!allocFn) {
    std::cerr << "    Error: elx_allocate_function not found\n";
    return nilConst();
  }

  auto funcObj =
      builder.CreateCall(allocFn, {nameStr, arityConst, funcPtr}, "funcobj");

  // Store in globals map for immediate access during compilation
  globals[funcName] = funcObj;

  // Store in persistent global environment for cross-line access
  auto setGlobalFuncFn = mod.getFunction("elx_set_global_function");
  if (setGlobalFuncFn) {
    auto funcNameStr = builder.CreateGlobalStringPtr(funcName, "func_name");
    builder.CreateCall(setGlobalFuncFn, {funcNameStr, funcObj});
  } else {
    std::cerr << "    Warning: elx_set_global_function not found\n";
  }

  return funcObj;
}

llvm::Value *CodeGenVisitor::createFunctionObjectImmediate(
    const std::string &funcName, llvm::Function *llvmFunc, int arity) {
  auto nameStr = builder.CreateGlobalStringPtr(funcName, "fname");
  auto arityConst = llvm::ConstantInt::get(llvm::Type::getInt32Ty(ctx), arity);
  auto funcPtr = builder.CreateBitCast(
      llvmFunc, llvm::PointerType::get(llvm::Type::getInt8Ty(ctx), 0));

  auto allocFn = mod.getFunction("elx_allocate_function");
  if (!allocFn) {
    std::cerr << "    Error: elx_allocate_function not found\n";
    return nilConst();
  }

  return builder.CreateCall(allocFn, {nameStr, arityConst, funcPtr},
                            "funcobj");
}

void CodeGenVisitor::createGlobalFunctionObjects() {
  if (pendingFunctions.empty()) {
    return; // No functions to process
  }

  // Create a temporary global initialization function to hold the object
  // creation code
  auto voidTy = llvm::Type::getVoidTy(ctx);
  auto initFnTy = llvm::FunctionType::get(voidTy, {}, false);
  auto initFn = llvm::Function::Create(
      initFnTy, llvm::Function::ExternalLinkage, "__global_init", &mod);
  auto entryBB = llvm::BasicBlock::Create(ctx, "entry", initFn);

  // Save current state and switch to the init function
  llvm::Function *prevFunction = currentFunction;
  llvm::BasicBlock *prevBB = builder.GetInsertBlock();

  currentFunction = nullptr; // We're at global scope now
  builder.SetInsertPoint(entryBB);

  // Only create objects for pending functions that don't already exist
  for (const auto &pending : pendingFunctions) {
    const std::string &funcName = pending.first;
    int arity = pending.second;

    // Skip if already created
    if (globals.find(funcName) != globals.end()) {
      continue;
    }

    // Find the LLVM function
    auto funcIt = functions.find(funcName);
    if (funcIt == functions.end()) {
      continue; // Function not found, skip
    }

    llvm::Function *llvmFunc = funcIt->second;
    createFunctionObject(funcName, llvmFunc, arity);
  }

  // Finish the init function
  builder.CreateRetVoid();

  // Restore previous state
  currentFunction = prevFunction;
  if (prevBB) {
    builder.SetInsertPoint(prevBB);
  }

  // Clear pending functions
  pendingFunctions.clear();
}

void CodeGenVisitor::visitFunctionStmt(Function *s) {
  const std::string &baseFuncName = s->name.getLexeme();
  addLoopInstructions(1);

  MethodContext methodContext = method_context_override;
  method_context_override = MethodContext::NONE;

  std::string mapKey =
      function_map_key_override.empty() ? baseFuncName : function_map_key_override;
  function_map_key_override.clear();

  bool isMethod = (methodContext != MethodContext::NONE);

  size_t userParamCount = s->params.size();
  size_t totalParamCount = userParamCount + (isMethod ? 1 : 0);

  ensureParameterLimit(totalParamCount);

  bool nestedFunctionDeclaration =
      !isMethod && (currentFunction != nullptr || blockDepth > 0);
  llvm::Value *nestedFunctionSlot = nullptr;
  bool nestedSlotTrackedInOuterCtx = false;
  bool nestedSlotTrackedGlobally = false;

  // Get upvalues for this function from resolver
  std::vector<std::string> upvalues;
  if (resolver_upvalues &&
      resolver_upvalues->find(s) != resolver_upvalues->end()) {
    upvalues = resolver_upvalues->at(s);
  }

  // Filter out function parameters from upvalues (resolver bug workaround)
  std::vector<std::string> filtered_upvalues;
  for (const auto &upvalue_name : upvalues) {
    bool is_parameter = false;
    for (const auto &param : s->params) {
      if (param.getLexeme() == upvalue_name) {
        is_parameter = true;
        break;
      }
    }
    if (!is_parameter) {
      filtered_upvalues.push_back(upvalue_name);
    }
  }
  upvalues = filtered_upvalues;

  if (isMethod) {
    upvalues.erase(std::remove(upvalues.begin(), upvalues.end(), "this"),
                   upvalues.end());
  } else {
    bool hasSuperUpvalue = false;
    bool hasThisUpvalue = false;
    for (const auto &name : upvalues) {
      if (name == "super") {
        hasSuperUpvalue = true;
      } else if (name == "this") {
        hasThisUpvalue = true;
      }
    }

    if (hasSuperUpvalue && !hasThisUpvalue) {
      upvalues.push_back("this");
    }
  }

  // Get the already-declared function (from declareFunctionSignature)
  auto it = functions.find(mapKey);
  llvm::Function *llvmFunc;

  if (it != functions.end()) {
    // Function was already declared - reuse it
    llvmFunc = it->second;
  } else {
    // Fallback: declare it now (for cases where visitFunctionStmt is called
    // directly) - need to modify signature for upvalues
    function_map_key_override = mapKey;
    declareFunctionSignature(s);
    function_map_key_override.clear();

    // Check if declaration succeeded (might fail due to too many parameters)
    auto it2 = functions.find(mapKey);
    if (it2 == functions.end()) {
      // Declaration failed - set value to nil and return gracefully
      value = nilConst();
      return;
    } else {
      llvmFunc = it2->second;
    }
  }

  // Skip if function body is already defined
  if (!llvmFunc->empty()) {
    if (isMethod) {
      int methodArity = static_cast<int>(totalParamCount);
      if (upvalues.empty()) {
        value = createFunctionObjectImmediate(baseFuncName, llvmFunc,
                                              methodArity);
      } else {
        value = createDeferredClosure(llvmFunc, upvalues, methodArity,
                                      baseFuncName);
      }
    } else {
      // Create closure object instead of just nil
      if (upvalues.empty()) {
        value = createFunctionObject(baseFuncName, llvmFunc,
                                     static_cast<int>(userParamCount));
      } else {
        value = createClosureObject(llvmFunc, upvalues);
      }
    }
    return;
  }

  // Save current state before switching to function context
  llvm::Function *prevFunction = currentFunction;
  auto prevLocals = locals;
  auto prevDirectValues = directValues;
  auto prevVariableStacks = variableStacks; // Save variable stacks too
  llvm::BasicBlock *prevBB = builder.GetInsertBlock();

  if (nestedFunctionDeclaration) {
    llvm::Function *enclosingFn = prevFunction;
    if (!enclosingFn) {
      if (prevBB) {
        enclosingFn = prevBB->getParent();
      } else if (auto *insertBlock = builder.GetInsertBlock()) {
        enclosingFn = insertBlock->getParent();
      }
    }

    if (enclosingFn) {
      std::string slotName = baseFuncName + "_func_slot_" +
                             std::to_string(variableCounter++);
      nestedFunctionSlot =
          createStackAlloca(enclosingFn, llvmValueTy(), slotName);
      builder.CreateStore(nilConst(), nestedFunctionSlot);

      locals[baseFuncName] = nestedFunctionSlot;
      locals[baseFuncName + "_current"] = nestedFunctionSlot;
      variableStacks[baseFuncName].push_back(nestedFunctionSlot);

      if (!function_stack.empty()) {
        FunctionContext &outerCtx = function_stack.top();
        if (outerCtx.local_slots.size() >=
            static_cast<size_t>(MAX_USER_LOCAL_SLOTS)) {
          throw CompileError("Too many local variables in function.");
        }
        outerCtx.local_slots.push_back(nestedFunctionSlot);
        outerCtx.localCount = static_cast<int>(outerCtx.local_slots.size());
        nestedSlotTrackedInOuterCtx = true;
      } else {
        global_local_slots.push_back(nestedFunctionSlot);
        nestedSlotTrackedGlobally = true;
      }
    }
  }

  // Create new function context for closure support but DON'T switch yet
  FunctionContext funcCtx;
  funcCtx.llvm_function = llvmFunc;
  funcCtx.upvalues = upvalues;
  funcCtx.upvalueCount = static_cast<int>(upvalues.size());
  if (funcCtx.upvalueCount > MAX_UPVALUES) {
    throw CompileError("Too many closure variables in function.");
  }
  for (int i = 0; i < static_cast<int>(upvalues.size()); i++) {
    funcCtx.upvalue_indices[upvalues[i]] = i;
  }
  funcCtx.constantCount = 0;
  funcCtx.debug_name = baseFuncName;

  // Set up the function signature to understand upvalue parameter
  // but don't switch contexts yet
  auto tempLocals = locals; // Save current locals
  auto tempDirectValues = directValues;
  auto tempVariableStacks = variableStacks; // Save current variable stacks

  currentFunction = llvmFunc;
  locals.clear();
  directValues.clear();

  // Create entry block and set up parameters - but keep old locals for capture
  llvm::BasicBlock *entryBB = llvm::BasicBlock::Create(ctx, "entry", llvmFunc);
  auto oldInsertPoint = builder.GetInsertBlock();
  builder.SetInsertPoint(entryBB);

  // Add parameters to local scope as direct values
  auto argIt = llvmFunc->arg_begin();
  if (isMethod && argIt != llvmFunc->arg_end()) {
    argIt->setName("this");
    locals["this"] = &*argIt;
    directValues.insert("this");
    ++argIt;
  }
  for (size_t i = 0; i < userParamCount && argIt != llvmFunc->arg_end(); ++i, ++argIt) {
    const std::string &paramName = s->params[i].getLexeme();
    argIt->setName(paramName);
    locals[paramName] = &*argIt;
    directValues.insert(paramName); // Mark as direct value (no alloca needed)
  }

  // Set up upvalue array parameter if needed
  if (!upvalues.empty() && argIt != llvmFunc->arg_end()) {
    argIt->setName("upvalues");
    funcCtx.upvalue_array = &*argIt;
  }

  // Restore old insert point and locals temporarily for closure creation
  builder.SetInsertPoint(oldInsertPoint);
  locals = tempLocals;
  directValues = tempDirectValues;
  variableStacks =
      tempVariableStacks; // Restore variable stacks for closure capture

  // Create closure while we still have access to outer scope
  llvm::Value *closureValue = nullptr;
  if (!upvalues.empty() && !isMethod) {
    closureValue = createDeferredClosure(llvmFunc, upvalues,
                                         static_cast<int>(userParamCount),
                                         baseFuncName);
  }

  // Now fully switch to function context
  currentFunction = llvmFunc;
  locals.clear();
  directValues.clear();
  builder.SetInsertPoint(entryBB);

  // Reset lexical storage tracking for the new function. Sharing the stacks
  // with the enclosing context causes inner functions to reference allocas
  // from other functions, triggering LLVM verifier failures when closures
  // capture locals.
  variableStacks.clear();

  std::vector<llvm::Value *> paramSlots;

  // Re-add parameters to local scope using stack slots so they can be captured
  argIt = llvmFunc->arg_begin();
  if (isMethod && argIt != llvmFunc->arg_end()) {
    argIt->setName("this");
    auto thisSlot = createStackAlloca(llvmFunc, llvmValueTy(), "this_param");
    builder.CreateStore(&*argIt, thisSlot);
    locals["this"] = thisSlot;
    locals["this_current"] = thisSlot;
    variableStacks["this"].push_back(thisSlot);
    paramSlots.push_back(thisSlot);
    ++argIt;
  }
  for (size_t i = 0; i < userParamCount && argIt != llvmFunc->arg_end(); ++i, ++argIt) {
    const std::string &paramName = s->params[i].getLexeme();
    argIt->setName(paramName);
    auto slotName = paramName + "_param";
    auto slot = createStackAlloca(llvmFunc, llvmValueTy(), slotName);
    builder.CreateStore(&*argIt, slot);
    locals[paramName] = slot;
    locals[paramName + "_current"] = slot;
    variableStacks[paramName].push_back(slot);
    paramSlots.push_back(slot);
  }

  // Set up upvalue array parameter if needed
  if (!upvalues.empty() && argIt != llvmFunc->arg_end()) {
    argIt->setName("upvalues");
    funcCtx.upvalue_array = &*argIt;
  }

  funcCtx.local_slots = paramSlots;
  funcCtx.localCount = static_cast<int>(paramSlots.size());
  if (funcCtx.localCount > MAX_USER_LOCAL_SLOTS) {
    throw CompileError("Too many local variables in function.");
  }
  funcCtx.method_context = methodContext;

  function_stack.push(funcCtx);

  LoopInstructionScopeReset loopInstructionReset(*this);

  // Generate function body
  try {
    s->body->accept(this);

    // If no explicit return and no terminator, return nil
    if (!builder.GetInsertBlock()->getTerminator()) {
      closeAllCapturedLocals();

      llvm::Value *implicitReturn = nilConst();
      if (methodContext == MethodContext::INITIALIZER) {
        llvm::Value *thisSlot = nullptr;
        auto thisIt = locals.find("this");
        if (thisIt != locals.end()) {
          thisSlot = thisIt->second;
        } else {
          auto currentIt = locals.find("this_current");
          if (currentIt != locals.end()) {
            thisSlot = currentIt->second;
          }
        }

        if (thisSlot) {
          implicitReturn =
              builder.CreateLoad(llvmValueTy(), thisSlot, "this");
        }
      }

      builder.CreateRet(implicitReturn);
    }
  } catch (const std::exception &e) {
    // Clean up and restore state
    llvmFunc->eraseFromParent();
    functions.erase(mapKey); // Remove from functions map
    function_stack.pop();
    currentFunction = prevFunction;
    locals = std::move(prevLocals);
    directValues = std::move(prevDirectValues);
    variableStacks = std::move(prevVariableStacks);
    if (prevBB) {
      builder.SetInsertPoint(prevBB);
    }
<<<<<<< HEAD
    if (nestedFunctionSlot) {
      if (nestedSlotTrackedInOuterCtx && !function_stack.empty()) {
        FunctionContext &outerCtx = function_stack.top();
        auto &slots = outerCtx.local_slots;
        auto it = std::find(slots.begin(), slots.end(), nestedFunctionSlot);
        if (it != slots.end()) {
          slots.erase(it);
          outerCtx.localCount = static_cast<int>(slots.size());
        }
        outerCtx.captured_slots.erase(nestedFunctionSlot);
      }
      if (nestedSlotTrackedGlobally) {
        auto it = std::find(global_local_slots.begin(),
                            global_local_slots.end(), nestedFunctionSlot);
        if (it != global_local_slots.end()) {
          global_local_slots.erase(it);
        }
        global_captured_slots.erase(nestedFunctionSlot);
      }
    }
=======
    loopInstructionReset.resume();
>>>>>>> 3afe2bf8
    value = nilConst();
    throw;
  }

  // Verify the function
  if (llvm::verifyFunction(*llvmFunc, &llvm::errs())) {
    std::cerr << "LLVM verification failed for function: " << baseFuncName
              << "\n";
    llvmFunc->eraseFromParent();
    // Remove from functions map since verification failed
    functions.erase(mapKey);
    // Restore state
    function_stack.pop();
    currentFunction = prevFunction;
    locals = std::move(prevLocals);
    directValues = std::move(prevDirectValues);
    variableStacks = std::move(prevVariableStacks); // Restore variable stacks
    if (prevBB) {
      builder.SetInsertPoint(prevBB);
    }
    if (nestedFunctionSlot) {
      if (nestedSlotTrackedInOuterCtx && !function_stack.empty()) {
        FunctionContext &outerCtx = function_stack.top();
        auto &slots = outerCtx.local_slots;
        auto it = std::find(slots.begin(), slots.end(), nestedFunctionSlot);
        if (it != slots.end()) {
          slots.erase(it);
          outerCtx.localCount = static_cast<int>(slots.size());
        }
        outerCtx.captured_slots.erase(nestedFunctionSlot);
      }
      if (nestedSlotTrackedGlobally) {
        auto it = std::find(global_local_slots.begin(),
                            global_local_slots.end(), nestedFunctionSlot);
        if (it != global_local_slots.end()) {
          global_local_slots.erase(it);
        }
        global_captured_slots.erase(nestedFunctionSlot);
      }
    }
    value = nilConst();
    return;
  }

  // Function is already in the functions map from declareFunctionSignature
  // No need to add it again

  // Restore previous state BEFORE working with function objects
  function_stack.pop();
  currentFunction = prevFunction;
  locals = std::move(prevLocals);
  directValues = std::move(prevDirectValues);
  variableStacks = std::move(prevVariableStacks); // Restore variable stacks
  if (prevBB) {
    builder.SetInsertPoint(prevBB);
  }

<<<<<<< HEAD
  if (nestedFunctionSlot) {
    locals[baseFuncName] = nestedFunctionSlot;
    locals[baseFuncName + "_current"] = nestedFunctionSlot;
    variableStacks[baseFuncName].push_back(nestedFunctionSlot);
  }
=======
  loopInstructionReset.resume();
>>>>>>> 3afe2bf8

  if (methodContext != MethodContext::NONE) {
    int methodArity = static_cast<int>(totalParamCount);
    llvm::Value *callable =
        createDeferredClosure(llvmFunc, upvalues, methodArity, baseFuncName);
    value = callable;
    return;
  }

  // Create closure object or function object
  if (upvalues.empty()) {
    // Treat declarations inside blocks as local even at top level so they don't
    // populate the global function table until hoisted explicitly.
    bool inNestedContext = prevFunction != nullptr || blockDepth > 0;

    if (inNestedContext) {
      // We're in a nested function context - create function object immediately
      auto nameStr = builder.CreateGlobalStringPtr(baseFuncName, "fname");
      auto arityConst = llvm::ConstantInt::get(
          llvm::Type::getInt32Ty(ctx), static_cast<int>(s->params.size()));
      auto funcPtr = builder.CreateBitCast(
          llvmFunc, llvm::PointerType::get(llvm::Type::getInt8Ty(ctx), 0));

      auto allocFn = mod.getFunction("elx_allocate_function");
      if (!allocFn) {
        std::cerr << "    Error: elx_allocate_function not found\n";
        value = nilConst();
      } else {
        value = builder.CreateCall(allocFn, {nameStr, arityConst, funcPtr},
                                   "funcobj");
      }
    } else {
      // We're at global scope - use deferred creation
      pendingFunctions.push_back(
          {baseFuncName, static_cast<int>(s->params.size())});
      value = nilConst();
    }
  } else {
    // Use the pre-created closure value
    value = closureValue;
  }

  // Store the function/closure in locals (function declarations should behave
  // like variable declarations)
  if (value != nilConst()) {
<<<<<<< HEAD
    llvm::Value *targetSlot = nestedFunctionSlot;
    if (!targetSlot) {
      auto fn = builder.GetInsertBlock()->getParent();
      targetSlot = createStackAlloca(fn, llvmValueTy(), baseFuncName);
      locals[baseFuncName] = targetSlot;
      locals[baseFuncName + "_current"] = targetSlot;
      variableStacks[baseFuncName].push_back(targetSlot);
      if (!function_stack.empty()) {
        FunctionContext &outerCtx = function_stack.top();
        if (outerCtx.local_slots.size() >=
            static_cast<size_t>(MAX_USER_LOCAL_SLOTS)) {
          throw CompileError("Too many local variables in function.");
        }
        outerCtx.local_slots.push_back(targetSlot);
        outerCtx.localCount = static_cast<int>(outerCtx.local_slots.size());
      } else {
        global_local_slots.push_back(targetSlot);
      }
    }
    builder.CreateStore(value, targetSlot);
=======
    // Create an alloca for the function variable
    auto fn = builder.GetInsertBlock()->getParent();
    auto funcAlloca = createStackAlloca(fn, llvmValueTy(), baseFuncName);
    builder.CreateStore(value, funcAlloca);
    locals[baseFuncName] = funcAlloca;
>>>>>>> 3afe2bf8
  }
}
void CodeGenVisitor::visitReturnStmt(Return *s) {
  bool isInitializer =
      !function_stack.empty() &&
      function_stack.top().method_context == MethodContext::INITIALIZER;

  llvm::Value *returnValue = nullptr;

  if (isInitializer) {
    if (s->value) {
      s->value->accept(this);
    }

    Token thisToken(TokenType::THIS, "this", std::monostate{},
                    s->keyword.getLine());
    Variable thisVar(thisToken);
    visitVariableExpr(&thisVar);
    returnValue = value;
  } else if (s->value) {
    s->value->accept(this);
    returnValue = value;
  } else {
    returnValue = nilConst();
  }

  closeAllCapturedLocals();
  builder.CreateRet(returnValue);
  value = returnValue;
  addLoopInstructions(1);
}

void CodeGenVisitor::visitGetExpr(Get *e) {
  e->object->accept(this);
  llvm::Value *objectValue = value;

  auto tryGetFn = mod.getFunction("elx_try_get_instance_field");
  if (!tryGetFn) {
    value = nilConst();
    return;
  }

  auto nameValue = stringConst(e->name.getLexeme(), true);
  llvm::Function *fn = builder.GetInsertBlock()->getParent();
  auto outPtr = createStackAlloca(fn, llvmValueTy(), "get_field_out");
  builder.CreateStore(nilConst(), outPtr);

  auto status = builder.CreateCall(tryGetFn,
                                   {objectValue, nameValue, outPtr},
                                   "get_field_status");

  auto errorBB = llvm::BasicBlock::Create(ctx, "get.error", fn);
  auto dispatchBB = llvm::BasicBlock::Create(ctx, "get.dispatch", fn);
  auto successBB = llvm::BasicBlock::Create(ctx, "get.success", fn);
  auto fallbackBB = llvm::BasicBlock::Create(ctx, "get.fallback", fn);
  auto contBB = llvm::BasicBlock::Create(ctx, "get.cont", fn);

  auto errorCond = builder.CreateICmpEQ(
      status, llvm::ConstantInt::get(llvm::Type::getInt32Ty(ctx), -1),
      "get_field_failed");
  builder.CreateCondBr(errorCond, errorBB, dispatchBB);

  builder.SetInsertPoint(errorBB);
  auto emitErrorFn = mod.getFunction("elx_emit_runtime_error");
  if (emitErrorFn) {
    builder.CreateCall(emitErrorFn, {});
  }
  builder.CreateBr(contBB);
  llvm::BasicBlock *errorEndBB = builder.GetInsertBlock();

  builder.SetInsertPoint(dispatchBB);
  auto successCond = builder.CreateICmpEQ(
      status, llvm::ConstantInt::get(llvm::Type::getInt32Ty(ctx), 1),
      "get_field_found");
  builder.CreateCondBr(successCond, successBB, fallbackBB);

  builder.SetInsertPoint(successBB);
  auto fieldValue = builder.CreateLoad(llvmValueTy(), outPtr, "get_field");
  builder.CreateBr(contBB);
  llvm::BasicBlock *successEndBB = builder.GetInsertBlock();

  builder.SetInsertPoint(fallbackBB);
  auto getClassFn = mod.getFunction("elx_get_instance_class");
  auto findMethodFn = mod.getFunction("elx_class_find_method");
  auto bindMethodFn = mod.getFunction("elx_bind_method");
  auto runtimeErrorSilentFn = mod.getFunction("elx_runtime_error_silent");
  emitErrorFn = mod.getFunction("elx_emit_runtime_error");

  llvm::BasicBlock *methodFoundBB = nullptr;
  llvm::Value *methodResult = nullptr;
  llvm::BasicBlock *methodMissingBB = nullptr;

  if (!getClassFn || !findMethodFn || !bindMethodFn) {
    if (emitErrorFn) {
      builder.CreateCall(emitErrorFn, {});
    } else {
      std::string message =
          "Undefined property '" + e->name.getLexeme() + "'.";
      emitRuntimeError(message);
    }
    builder.CreateBr(contBB);
    methodMissingBB = builder.GetInsertBlock();
  } else {
    auto classValue =
        builder.CreateCall(getClassFn, {objectValue}, "instance_class");
    auto methodValue = builder.CreateCall(findMethodFn, {classValue, nameValue},
                                          "super_method");

    auto methodIsNil =
        builder.CreateICmpEQ(methodValue, nilConst(), "method_missing");

    methodMissingBB = llvm::BasicBlock::Create(ctx, "get.no_method", fn);
    methodFoundBB = llvm::BasicBlock::Create(ctx, "get.method", fn);
    builder.CreateCondBr(methodIsNil, methodMissingBB, methodFoundBB);

    builder.SetInsertPoint(methodFoundBB);
    methodResult = builder.CreateCall(bindMethodFn,
                                      {objectValue, methodValue}, "bound_method");
    builder.CreateBr(contBB);
    methodFoundBB = builder.GetInsertBlock();

    builder.SetInsertPoint(methodMissingBB);
    std::string message =
        "Undefined property '" + e->name.getLexeme() + "'.";
    if (runtimeErrorSilentFn) {
      auto msgPtr =
          builder.CreateGlobalStringPtr(message, "missing_property_msg");
      builder.CreateCall(runtimeErrorSilentFn, {msgPtr});
    } else {
      emitRuntimeError(message);
    }
    if (emitErrorFn) {
      builder.CreateCall(emitErrorFn, {});
    }
    builder.CreateBr(contBB);
    methodMissingBB = builder.GetInsertBlock();
  }

  builder.SetInsertPoint(contBB);
  auto phi = builder.CreatePHI(llvmValueTy(), 4, "get.result");
  phi->addIncoming(fieldValue, successEndBB); // ensure success path uses field
  if (methodFoundBB && methodResult) {
    phi->addIncoming(methodResult, methodFoundBB);
  }
  phi->addIncoming(nilConst(), methodMissingBB);
  phi->addIncoming(nilConst(), errorEndBB);

  value = phi;
  checkRuntimeError(value);
}

void CodeGenVisitor::visitSetExpr(Set *e) {
  e->object->accept(this);
  llvm::Value *objectValue = value;

  auto hasErrorFn = mod.getFunction("elx_has_runtime_error");
  auto setFieldFn = mod.getFunction("elx_set_instance_field");
  if (!setFieldFn || !hasErrorFn) {
    e->value->accept(this);
    llvm::Value *assignedValue = value;
    if (setFieldFn) {
      auto nameValue = stringConst(e->name.getLexeme(), true);
      value = builder.CreateCall(setFieldFn,
                                 {objectValue, nameValue, assignedValue},
                                 "set_field");
      checkRuntimeError(value);
    } else {
      value = assignedValue;
    }
    return;
  }

  auto errorFlag = builder.CreateCall(hasErrorFn, {}, "set_object_error");
  auto hasError = builder.CreateICmpNE(
      errorFlag, llvm::ConstantInt::get(llvm::Type::getInt32Ty(ctx), 0),
      "object_error");

  llvm::Function *fn = builder.GetInsertBlock()->getParent();
  auto skipValueBB = llvm::BasicBlock::Create(ctx, "set.skip", fn);
  auto evalValueBB = llvm::BasicBlock::Create(ctx, "set.eval", fn);
  auto contBB = llvm::BasicBlock::Create(ctx, "set.cont", fn);

  builder.CreateCondBr(hasError, skipValueBB, evalValueBB);

  builder.SetInsertPoint(evalValueBB);
  e->value->accept(this);
  llvm::Value *assignedValue = value;
  auto nameValue = stringConst(e->name.getLexeme(), true);
  llvm::Value *setResult = builder.CreateCall(
      setFieldFn, {objectValue, nameValue, assignedValue}, "set_field");
  checkRuntimeError(setResult);
  llvm::Value *successValue = value;
  builder.CreateBr(contBB);
  llvm::BasicBlock *successBB = builder.GetInsertBlock();

  builder.SetInsertPoint(skipValueBB);
  llvm::Value *skipValue = nilConst();
  builder.CreateBr(contBB);
  llvm::BasicBlock *skipEndBB = builder.GetInsertBlock();

  builder.SetInsertPoint(contBB);
  auto phi = builder.CreatePHI(llvmValueTy(), 2, "set.result");
  phi->addIncoming(successValue, successBB);
  phi->addIncoming(skipValue, skipEndBB);
  value = phi;
}

void CodeGenVisitor::visitThisExpr(This *e) {
  auto stackIt = variableStacks.find("this");
  if (stackIt != variableStacks.end() && !stackIt->second.empty()) {
    llvm::Value *slot = stackIt->second.back();
    value = builder.CreateLoad(llvmValueTy(), slot, "this");
    return;
  }

  auto currentIt = locals.find("this_current");
  if (currentIt != locals.end()) {
    value = builder.CreateLoad(llvmValueTy(), currentIt->second, "this");
    return;
  }

  Variable fakeVar(e->keyword);
  visitVariableExpr(&fakeVar);
}

void CodeGenVisitor::visitSuperExpr(Super *e) {
  Variable superVar(e->keyword);
  visitVariableExpr(&superVar);
  llvm::Value *superClassValue = value;

  Token thisToken(TokenType::THIS, "this", std::monostate{},
                  e->keyword.getLine());
  Variable thisVar(thisToken);
  visitVariableExpr(&thisVar);
  llvm::Value *thisValue = value;

  auto findMethodFn = mod.getFunction("elx_class_find_method");
  auto bindMethodFn = mod.getFunction("elx_bind_method");
  if (!findMethodFn || !bindMethodFn) {
    value = nilConst();
    return;
  }

  auto methodName = stringConst(e->method.getLexeme(), true);
  auto methodValue = builder.CreateCall(findMethodFn,
                                        {superClassValue, methodName},
                                        "super_method");

  value = builder.CreateCall(bindMethodFn, {thisValue, methodValue},
                             "bound_super");
  checkRuntimeError(value);
}

void CodeGenVisitor::visitClassStmt(Class *s) {
  const std::string className = s->name.getLexeme();
  addLoopInstructions(1);

  auto currentBlock = builder.GetInsertBlock();
  llvm::Function *enclosingFunction =
      currentBlock ? currentBlock->getParent() : nullptr;

  bool isGlobal = ((currentFunction == nullptr) ||
                   (enclosingFunction &&
                    enclosingFunction->getName().str().find("__expr") == 0)) &&
                  (blockDepth == 0);

  llvm::Value *superValue = nilConst();
  bool hasSuper = static_cast<bool>(s->superclass);
  if (hasSuper) {
    s->superclass->accept(this);
    superValue = value;

    auto validateSuperFn = mod.getFunction("elx_validate_superclass");
    if (validateSuperFn) {
      auto validated = builder.CreateCall(validateSuperFn, {superValue},
                                          "validated_super");
      checkRuntimeError(validated);
      superValue = value;
    }
  }

  auto makeAllocaInEntry = [&](const std::string &slotName) -> llvm::Value * {
    llvm::Function *targetFn = enclosingFunction;
    if (!targetFn) {
      if (auto *block = builder.GetInsertBlock()) {
        targetFn = block->getParent();
      }
    }
    if (!targetFn) {
      return builder.CreateAlloca(llvmValueTy(), nullptr, slotName.c_str());
    }
    return createStackAlloca(targetFn, llvmValueTy(), slotName);
  };

  int slotId = variableCounter++;
  std::string slotName =
      className + "_class_slot_" + std::to_string(slotId);
  llvm::Value *classSlot = makeAllocaInEntry(slotName);
  builder.CreateStore(nilConst(), classSlot);

  std::string uniqueKey = className + "#" + std::to_string(blockDepth) + "#" +
                          std::to_string(slotId);
  locals[uniqueKey] = classSlot;
  if (variableStacks[className].empty()) {
    locals[className + "_current"] = classSlot;
  }
  variableStacks[className].push_back(classSlot);

  if (isGlobal) {
    globalVariables.insert(className);
  }

  struct SyntheticBindingState {
    std::string name;
    size_t previousStackSize;
    bool hadLocal;
    llvm::Value *previousLocal;
    bool hadCurrent;
    llvm::Value *previousCurrent;
  };

  std::vector<SyntheticBindingState> syntheticBindings;

  auto pushSyntheticBinding = [&](const std::string &name,
                                  llvm::Value *initialValue) {
    SyntheticBindingState state{name, variableStacks[name].size(),
                                false, nullptr, false, nullptr};

    auto itLocal = locals.find(name);
    if (itLocal != locals.end()) {
      state.hadLocal = true;
      state.previousLocal = itLocal->second;
    }
    auto itCurrent = locals.find(name + "_current");
    if (itCurrent != locals.end()) {
      state.hadCurrent = true;
      state.previousCurrent = itCurrent->second;
    }

    int bindingId = variableCounter++;
    std::string bindingName =
        name + "_binding_" + std::to_string(bindingId);
    llvm::Value *slot = makeAllocaInEntry(bindingName);
    builder.CreateStore(initialValue, slot);
    locals[name] = slot;
    locals[name + "_current"] = slot;
    variableStacks[name].push_back(slot);

    syntheticBindings.push_back(state);
  };

  if (enclosingFunction) {
    pushSyntheticBinding("this", nilConst());
    if (hasSuper) {
      pushSyntheticBinding("super", superValue);
    }
  }

  std::vector<std::pair<std::string, llvm::Value *>> methodTable;
  methodTable.reserve(s->methods.size());

  for (auto &method : s->methods) {
    MethodContext methodCtx =
        (method->name.getLexeme() == "init") ? MethodContext::INITIALIZER
                                               : MethodContext::METHOD;

    auto previousOverride = method_context_override;
    auto previousKeyOverride = function_map_key_override;
    method_context_override = methodCtx;
    std::string uniqueMapKey =
        className + "::" + method->name.getLexeme() + "#" +
        std::to_string(reinterpret_cast<uintptr_t>(method.get()));
    function_map_key_override = uniqueMapKey;

    declareFunctionSignature(method.get());

    llvm::Value *methodValue = nullptr;
    try {
      method->accept(this);
      methodValue = value;
    } catch (...) {
      function_map_key_override = previousKeyOverride;
      method_context_override = previousOverride;
      throw;
    }

    method_context_override = previousOverride;
    function_map_key_override = previousKeyOverride;
    methodTable.emplace_back(method->name.getLexeme(), methodValue);
  }

  auto classNameValue = stringConst(className, true);
  auto allocateClassFn = mod.getFunction("elx_allocate_class");
  if (!allocateClassFn) {
    value = nilConst();
    return;
  }

  llvm::Value *classValue = builder.CreateCall(
      allocateClassFn,
      {classNameValue, hasSuper ? superValue : nilConst()}, "klass");
  checkRuntimeError(classValue);

  builder.CreateStore(classValue, classSlot);
  globals[className] = classValue;

  if (isGlobal) {
    auto setGlobalVarFn = mod.getFunction("elx_set_global_variable");
    if (setGlobalVarFn) {
      auto nameStr = builder.CreateGlobalStringPtr(className, "class_name");
      builder.CreateCall(setGlobalVarFn, {nameStr, classValue});
    }
  }

  auto addMethodFn = mod.getFunction("elx_class_add_method");
  llvm::Value *previousClassValue = current_class_value;
  current_class_value = classValue;
  if (addMethodFn) {
    for (const auto &entry : methodTable) {
      auto methodNameValue = stringConst(entry.first, true);
      builder.CreateCall(addMethodFn,
                         {classValue, methodNameValue, entry.second});
    }
  }
  current_class_value = previousClassValue;

  for (auto it = syntheticBindings.rbegin(); it != syntheticBindings.rend();
       ++it) {
    const auto &state = *it;
    auto &stack = variableStacks[state.name];
    while (stack.size() > state.previousStackSize) {
      stack.pop_back();
    }
    if (stack.empty()) {
      variableStacks.erase(state.name);
    }

    if (state.hadLocal) {
      locals[state.name] = state.previousLocal;
    } else {
      locals.erase(state.name);
    }

    if (state.hadCurrent) {
      locals[state.name + "_current"] = state.previousCurrent;
    } else {
      locals.erase(state.name + "_current");
    }
  }

  value = classValue;
}

void CodeGenVisitor::closeAllCapturedLocals() {
  if (function_stack.empty()) {
    return;
  }

  FunctionContext &ctx = function_stack.top();
  if (ctx.captured_slots.empty()) {
    return;
  }

  auto closeFn = mod.getFunction("elx_close_upvalues");
  if (!closeFn) {
    return;
  }

  for (auto it = ctx.local_slots.rbegin(); it != ctx.local_slots.rend(); ++it) {
    llvm::Value *slot = *it;
    if (ctx.captured_slots.count(slot) > 0) {
      builder.CreateCall(closeFn, {slot});
    }
  }
}

bool CodeGenVisitor::removeLocalSlot(llvm::Value *slot) {
  bool captured = false;

  bool removedFromContext = false;

  if (!function_stack.empty()) {
    FunctionContext &ctx = function_stack.top();
    if (!ctx.local_slots.empty()) {
      auto it = std::find(ctx.local_slots.rbegin(), ctx.local_slots.rend(), slot);
      if (it != ctx.local_slots.rend()) {
        ctx.local_slots.erase(std::next(it).base());
        removedFromContext = true;
      }
    }
    captured = ctx.captured_slots.erase(slot) > 0;
    if (removedFromContext) {
      ctx.localCount = static_cast<int>(ctx.local_slots.size());
    }
  }

  if (!global_local_slots.empty()) {
    auto it = std::find(global_local_slots.rbegin(), global_local_slots.rend(), slot);
    if (it != global_local_slots.rend()) {
      global_local_slots.erase(std::next(it).base());
    }
  }

  if (global_captured_slots.erase(slot) > 0) {
    captured = true;
  }

  return captured;
}

void CodeGenVisitor::checkRuntimeError(llvm::Value *returnValue) {
  // Check if there's a runtime error and return nil if so
  llvm::Function *hasErrorFn = mod.getFunction("elx_has_runtime_error");
  if (!hasErrorFn) {
    if (returnValue)
      value = returnValue;
    return; // No error checking infrastructure available
  }

  // Check for runtime error
  auto hasError = builder.CreateCall(hasErrorFn, {}, "has_error");
  auto hasErrorBool = builder.CreateICmpNE(
      hasError, llvm::ConstantInt::get(llvm::Type::getInt32Ty(ctx), 0),
      "error_check");

  // Use select to return nil if there's an error, otherwise return the original
  // value
  if (returnValue) {
    value = builder.CreateSelect(hasErrorBool, nilConst(), returnValue,
                                 "error_safe_value");
  } else {
    // For void operations, just check but don't change value
    // The error will be caught at the REPL level
  }
}

void CodeGenVisitor::recordConstant() {
  if (!function_stack.empty()) {
    FunctionContext &ctx = function_stack.top();
    if (ctx.constantCount >= MAX_CONSTANTS) {
      throw CompileError("Too many constants in one chunk.");
    }
    ctx.constantCount++;
  } else {
    if (globalConstantCount >= MAX_CONSTANTS) {
      throw CompileError("Too many constants in one chunk.");
    }
    globalConstantCount++;
  }
}

void CodeGenVisitor::ensureParameterLimit(size_t arity) {
  if (arity > static_cast<size_t>(MAX_PARAMETERS)) {
    throw CompileError("Can't have more than 255 parameters.");
  }
}

bool CodeGenVisitor::isUpvalue(const std::string &name) {
  if (function_stack.empty()) {
    return false;
  }

  const FunctionContext &current_ctx = function_stack.top();
  return current_ctx.upvalue_indices.find(name) !=
         current_ctx.upvalue_indices.end();
}

llvm::Value *
CodeGenVisitor::createClosureObject(llvm::Function *func,
                                    const std::vector<std::string> &upvalues) {
  // 1. Create function object
  auto func_obj = createFunctionObject(
      "", func, func->arg_size() - (upvalues.empty() ? 0 : 1));

  // 2. Allocate closure with upvalue slots
  auto alloc_closure_fn = mod.getFunction("elx_allocate_closure");
  auto upvalue_count =
      llvm::ConstantInt::get(llvm::Type::getInt32Ty(ctx), upvalues.size());
  auto closure_obj =
      builder.CreateCall(alloc_closure_fn, {func_obj, upvalue_count});

  // 3. Capture each upvalue
  for (int i = 0; i < static_cast<int>(upvalues.size()); i++) {
    auto upvalue_value = captureUpvalue(upvalues[i]);
    auto set_upvalue_fn = mod.getFunction("elx_set_closure_upvalue");
    auto index = llvm::ConstantInt::get(llvm::Type::getInt32Ty(ctx), i);
    builder.CreateCall(set_upvalue_fn, {closure_obj, index, upvalue_value});
  }

  return closure_obj;
}

llvm::Value *CodeGenVisitor::createDeferredClosureWithCapturedUpvalues(
    llvm::Function *func, const std::vector<std::string> &upvalues,
    const std::unordered_map<std::string, llvm::Value *> &capturedUpvalues,
    int arity, const std::string &funcName) {
  // Use the existing runtime API for closure creation with pre-captured upvalue
  // values

  // Build function object first
  int llvm_arity = arity + (upvalues.empty() ? 0 : 1);

  auto nameStr = builder.CreateGlobalStringPtr(funcName, "fname");
  auto arityConst =
      llvm::ConstantInt::get(llvm::Type::getInt32Ty(ctx), llvm_arity);
  auto funcPtr = builder.CreateBitCast(
      func, llvm::PointerType::get(llvm::Type::getInt8Ty(ctx), 0));

  auto allocFn = mod.getFunction("elx_allocate_function");
  auto func_obj = builder.CreateCall(allocFn, {nameStr, arityConst, funcPtr});

  // Allocate closure with upvalue slots
  auto alloc_closure_fn = mod.getFunction("elx_allocate_closure");
  auto upvalue_count =
      llvm::ConstantInt::get(llvm::Type::getInt32Ty(ctx), upvalues.size());
  auto closure_obj =
      builder.CreateCall(alloc_closure_fn, {func_obj, upvalue_count});

  // Set each upvalue using pre-captured values
  for (int i = 0; i < static_cast<int>(upvalues.size()); i++) {
    llvm::Value *upvalue_value;

    // Use pre-captured upvalue if available
    auto it = capturedUpvalues.find(upvalues[i]);
    if (it != capturedUpvalues.end()) {
      upvalue_value =
          it->second; // This is already an upvalue object from captureUpvalue
    } else {
      // Fallback - this shouldn't happen if called correctly
      upvalue_value = captureUpvalue(upvalues[i]);
    }

    auto set_upvalue_fn = mod.getFunction("elx_set_closure_upvalue");
    auto index = llvm::ConstantInt::get(llvm::Type::getInt32Ty(ctx), i);
    builder.CreateCall(set_upvalue_fn, {closure_obj, index, upvalue_value});
  }

  return closure_obj;
}

llvm::Value *CodeGenVisitor::createDeferredClosure(
    llvm::Function *func, const std::vector<std::string> &upvalues, int arity,
    const std::string &funcName) {
  // Create the function object using the original Lox arity
  // The upvalue array parameter is an implementation detail
  auto nameStr = builder.CreateGlobalStringPtr(funcName, "fname");
  auto arityConst = llvm::ConstantInt::get(llvm::Type::getInt32Ty(ctx), arity);
  auto funcPtr = builder.CreateBitCast(
      func, llvm::PointerType::get(llvm::Type::getInt8Ty(ctx), 0));

  auto allocFn = mod.getFunction("elx_allocate_function");
  // Fix parameter order: name, arity, function_pointer
  auto func_obj = builder.CreateCall(allocFn, {nameStr, arityConst, funcPtr});

  // Allocate closure with upvalue slots
  auto alloc_closure_fn = mod.getFunction("elx_allocate_closure");
  auto upvalue_count =
      llvm::ConstantInt::get(llvm::Type::getInt32Ty(ctx), upvalues.size());
  auto closure_obj =
      builder.CreateCall(alloc_closure_fn, {func_obj, upvalue_count});

  // Capture each upvalue
  for (int i = 0; i < static_cast<int>(upvalues.size()); i++) {
    auto upvalue_value = captureUpvalue(upvalues[i]);
    auto set_upvalue_fn = mod.getFunction("elx_set_closure_upvalue");
    auto index = llvm::ConstantInt::get(llvm::Type::getInt32Ty(ctx), i);
    builder.CreateCall(set_upvalue_fn, {closure_obj, index, upvalue_value});
  }

  return closure_obj;
}

llvm::Value *CodeGenVisitor::accessUpvalue(const std::string &name, int index) {
  if (function_stack.empty()) {
    return nilConst();
  }

  const FunctionContext &current_ctx = function_stack.top();
  if (!current_ctx.upvalue_array) {
    return nilConst();
  }

  // The upvalue array contains upvalue objects. Load the object then ask the
  // runtime for the current value so multiple closures stay in sync.
  auto index_val = llvm::ConstantInt::get(llvm::Type::getInt32Ty(ctx), index);
  auto upvalue_ptr =
      builder.CreateGEP(llvmValueTy(), current_ctx.upvalue_array, index_val);
  auto upvalue_value = builder.CreateLoad(llvmValueTy(), upvalue_ptr);

  auto get_upvalue_fn = mod.getFunction("elx_get_upvalue_value");
  if (!get_upvalue_fn) {
    return upvalue_value;
  }

  return builder.CreateCall(get_upvalue_fn, {upvalue_value}, name + "_value");
}

llvm::Value *CodeGenVisitor::captureUpvalue(const std::string &name) {
  auto alloc_upvalue_fn = mod.getFunction("elx_allocate_upvalue");
  if (!alloc_upvalue_fn) {
    return nilConst();
  }

  llvm::Value *slot = nullptr;

  auto stackIt = variableStacks.find(name);
  if (stackIt != variableStacks.end() && !stackIt->second.empty()) {
    slot = stackIt->second.back();
  }

  if (!slot) {
    auto currentIt = locals.find(name + "_current");
    if (currentIt != locals.end()) {
      slot = currentIt->second;
    } else {
      auto it = locals.find(name);
      if (it != locals.end()) {
        slot = it->second;
      }
    }
  }

  if (slot && directValues.count(name)) {
    // Convert direct values (like parameters) into stack storage so they can be
    // captured
    auto directValue = slot;
    auto fn = builder.GetInsertBlock()->getParent();
    std::string slotName = name + "_captured" + std::to_string(variableCounter++);
    auto storage = createStackAlloca(fn, llvmValueTy(), slotName);
    builder.CreateStore(directValue, storage);
    slot = storage;

    locals[name] = slot;
    locals[name + "_current"] = slot;
    directValues.erase(name);

    if (!variableStacks[name].empty()) {
      variableStacks[name].back() = slot;
    } else {
      variableStacks[name].push_back(slot);
    }

    if (!function_stack.empty()) {
      FunctionContext &ctx = function_stack.top();
      auto it = std::find(ctx.local_slots.begin(), ctx.local_slots.end(), directValue);
      if (it != ctx.local_slots.end()) {
        *it = slot;
      } else {
        if (ctx.local_slots.size() >=
            static_cast<size_t>(MAX_USER_LOCAL_SLOTS)) {
          throw CompileError("Too many local variables in function.");
        }
        ctx.local_slots.push_back(slot);
      }
      ctx.localCount = static_cast<int>(ctx.local_slots.size());
    } else {
      global_local_slots.push_back(slot);
    }
  }

  if (slot) {
    if (!globalVariables.count(name)) {
      if (!function_stack.empty()) {
        FunctionContext &ctx = function_stack.top();
        ctx.captured_slots.insert(slot);
        if (std::find(ctx.local_slots.begin(), ctx.local_slots.end(), slot) ==
            ctx.local_slots.end()) {
          if (ctx.local_slots.size() >=
              static_cast<size_t>(MAX_USER_LOCAL_SLOTS)) {
            throw CompileError("Too many local variables in function.");
          }
          ctx.local_slots.push_back(slot);
        }
        ctx.localCount = static_cast<int>(ctx.local_slots.size());
      } else {
        global_captured_slots.insert(slot);
        if (std::find(global_local_slots.begin(), global_local_slots.end(), slot) ==
            global_local_slots.end()) {
          global_local_slots.push_back(slot);
        }
      }
    }

    return builder.CreateCall(alloc_upvalue_fn, {slot});
  }

  if (!function_stack.empty()) {
    const FunctionContext &current_ctx = function_stack.top();
    auto upvalue_it = current_ctx.upvalue_indices.find(name);
    if (upvalue_it != current_ctx.upvalue_indices.end() &&
        current_ctx.upvalue_array) {
      auto index_val =
          llvm::ConstantInt::get(llvm::Type::getInt32Ty(ctx), upvalue_it->second);
      auto upvalue_ptr = builder.CreateGEP(llvmValueTy(), current_ctx.upvalue_array,
                                           index_val);
      return builder.CreateLoad(llvmValueTy(), upvalue_ptr);
    }
  }

  // Variable not found - allocate independent storage initialized to nil
  llvm::Function *mallocFn = mod.getFunction("malloc");
  if (!mallocFn) {
    llvm::FunctionType *mallocType = llvm::FunctionType::get(
        llvm::PointerType::get(llvm::Type::getInt8Ty(ctx), 0),
        {llvm::Type::getInt64Ty(ctx)}, false);
    mallocFn = llvm::Function::Create(
        mallocType, llvm::Function::ExternalLinkage, "malloc", &mod);
  }

  auto size = llvm::ConstantInt::get(llvm::Type::getInt64Ty(ctx), sizeof(uint64_t));
  auto heap_ptr = builder.CreateCall(mallocFn, {size});
  auto value_ptr =
      builder.CreateBitCast(heap_ptr, llvm::PointerType::get(llvmValueTy(), 0));
  builder.CreateStore(nilConst(), value_ptr);

  return builder.CreateCall(alloc_upvalue_fn, {value_ptr});
}

} // namespace eloxir<|MERGE_RESOLUTION|>--- conflicted
+++ resolved
@@ -510,21 +510,12 @@
         strEqual, llvm::ConstantInt::get(llvm::Type::getInt32Ty(ctx), 0),
         "streqbool");
   }
-<<<<<<< HEAD
   builder.CreateBr(contBB);
   auto stringsResBB = builder.GetInsertBlock();
 
   builder.SetInsertPoint(objPtrBB);
   auto objEqualBool = builder.CreateICmpEQ(L, R, "objeq");
   builder.CreateBr(contBB);
-=======
-  builder.CreateBr(contBB);
-  auto stringsResBB = builder.GetInsertBlock();
-
-  builder.SetInsertPoint(objPtrBB);
-  auto objEqualBool = builder.CreateICmpEQ(L, R, "objeq");
-  builder.CreateBr(contBB);
->>>>>>> 3afe2bf8
   auto objPtrResBB = builder.GetInsertBlock();
 
   // For bool/nil, do bitwise comparison
@@ -2028,7 +2019,6 @@
     if (prevBB) {
       builder.SetInsertPoint(prevBB);
     }
-<<<<<<< HEAD
     if (nestedFunctionSlot) {
       if (nestedSlotTrackedInOuterCtx && !function_stack.empty()) {
         FunctionContext &outerCtx = function_stack.top();
@@ -2049,9 +2039,6 @@
         global_captured_slots.erase(nestedFunctionSlot);
       }
     }
-=======
-    loopInstructionReset.resume();
->>>>>>> 3afe2bf8
     value = nilConst();
     throw;
   }
@@ -2109,15 +2096,11 @@
     builder.SetInsertPoint(prevBB);
   }
 
-<<<<<<< HEAD
   if (nestedFunctionSlot) {
     locals[baseFuncName] = nestedFunctionSlot;
     locals[baseFuncName + "_current"] = nestedFunctionSlot;
     variableStacks[baseFuncName].push_back(nestedFunctionSlot);
   }
-=======
-  loopInstructionReset.resume();
->>>>>>> 3afe2bf8
 
   if (methodContext != MethodContext::NONE) {
     int methodArity = static_cast<int>(totalParamCount);
@@ -2163,7 +2146,6 @@
   // Store the function/closure in locals (function declarations should behave
   // like variable declarations)
   if (value != nilConst()) {
-<<<<<<< HEAD
     llvm::Value *targetSlot = nestedFunctionSlot;
     if (!targetSlot) {
       auto fn = builder.GetInsertBlock()->getParent();
@@ -2184,13 +2166,6 @@
       }
     }
     builder.CreateStore(value, targetSlot);
-=======
-    // Create an alloca for the function variable
-    auto fn = builder.GetInsertBlock()->getParent();
-    auto funcAlloca = createStackAlloca(fn, llvmValueTy(), baseFuncName);
-    builder.CreateStore(value, funcAlloca);
-    locals[baseFuncName] = funcAlloca;
->>>>>>> 3afe2bf8
   }
 }
 void CodeGenVisitor::visitReturnStmt(Return *s) {
