--- conflicted
+++ resolved
@@ -274,11 +274,7 @@
     delete reinterpret_cast<ObjBoundMethod *>(obj);
     break;
   case ObjType::NATIVE:
-<<<<<<< HEAD
     delete reinterpret_cast<ObjNative *>(obj);
-=======
-    free(obj);
->>>>>>> 75dc1e06
     break;
   default:
     free(obj);
@@ -1466,23 +1462,14 @@
 }
 
 uint64_t elx_validate_superclass(uint64_t superclass_bits) {
-<<<<<<< HEAD
   if (elx_has_runtime_error()) {
     return Value::nil().getBits();
   }
-=======
-  // Ensure a clean slate before validating so previous failures do not linger.
-  elx_clear_runtime_error();
->>>>>>> 75dc1e06
 
   Value superclass_val = Value::fromBits(superclass_bits);
   if (superclass_val.isNil()) {
     elx_runtime_error("Superclass must be a class.");
-<<<<<<< HEAD
-    return Value::nil().getBits();
-=======
-    return SUPERCLASS_VALIDATION_FAILED;
->>>>>>> 75dc1e06
+    return Value::nil().getBits();
   }
 
   ObjClass *superclass = getClass(superclass_val);
@@ -1694,7 +1681,6 @@
     return; // Already initialized
   }
 
-<<<<<<< HEAD
   // Initialize clock function - create the actual function object
   auto clock_obj = elx_allocate_native(
       "clock", 0,
@@ -1705,19 +1691,6 @@
       "readLine", 0,
       [](uint64_t *, int) -> uint64_t { return elx_readLine(); });
   global_builtins["readLine"] = readLine_obj;
-=======
-  // Initialize clock native function
-  auto clock_obj = elx_allocate_native("clock", &native_clock_adapter);
-  if (clock_obj != Value::nil().getBits()) {
-    global_builtins["clock"] = clock_obj;
-  }
-
-  // Initialize readLine native function
-  auto readLine_obj = elx_allocate_native("readLine", &native_readLine_adapter);
-  if (readLine_obj != Value::nil().getBits()) {
-    global_builtins["readLine"] = readLine_obj;
-  }
->>>>>>> 75dc1e06
 
   global_builtins_initialized = true;
 }
