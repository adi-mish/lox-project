#include "RuntimeAPI.h"
#include <chrono>
#include <cstdlib>
#include <cstring>
#include <iostream>
#include <memory>
#include <string>
#include <unordered_map>
#include <unordered_set>

using namespace eloxir;

// Simple object registry for tracking allocations
static std::unordered_set<void *> allocated_objects;

// Global built-ins registry
static std::unordered_map<std::string, uint64_t> global_builtins;
static bool global_builtins_initialized = false;

// Global string interning table
static std::unordered_map<std::string, uint64_t> global_interned_strings;

// Global environment for cross-line persistence
static std::unordered_map<std::string, uint64_t> global_variables;
static std::unordered_map<std::string, uint64_t> global_functions;

// Runtime error state
static bool runtime_error_flag = false;
static std::string runtime_error_message;

namespace {
constexpr int MAX_CALL_DEPTH = 256;
thread_local int current_call_depth = 0;

struct CallDepthGuard {
  CallDepthGuard() {
    if (current_call_depth < MAX_CALL_DEPTH) {
      ++current_call_depth;
      active = true;
    }
  }

  ~CallDepthGuard() {
    if (active) {
      --current_call_depth;
    }
  }

  bool entered() const { return active; }

private:
  bool active = false;
};
} // namespace

static const char *getString(Value v) {
  if (!v.isObj())
    return nullptr;
  void *obj_ptr = v.asObj();
  if (obj_ptr == nullptr)
    return nullptr;

  ObjString *str = static_cast<ObjString *>(obj_ptr);
  if (str->obj.type != ObjType::STRING)
    return nullptr;
  return str->chars;
}

static ObjString *getStringObject(Value v) {
  if (!v.isObj())
    return nullptr;

  void *obj_ptr = v.asObj();
  if (obj_ptr == nullptr)
    return nullptr;

  if (allocated_objects.find(obj_ptr) == allocated_objects.end())
    return nullptr;

  ObjString *str = static_cast<ObjString *>(obj_ptr);
  if (str->obj.type != ObjType::STRING)
    return nullptr;
  return str;
}

static ObjFunction *getFunction(Value v) {
  if (!v.isObj())
    return nullptr;

  void *obj_ptr = v.asObj();
  if (obj_ptr == nullptr)
    return nullptr;

  // Add bounds checking for the allocated objects
  if (allocated_objects.find(obj_ptr) == allocated_objects.end()) {
    std::cerr << "ERROR: Object pointer " << obj_ptr
              << " not found in allocated objects!" << std::endl;
    return nullptr;
  }

  ObjFunction *func = static_cast<ObjFunction *>(obj_ptr);
  if (func->obj.type != ObjType::FUNCTION)
    return nullptr;
  return func;
}

static ObjClosure *getClosure(Value v) {
  if (!v.isObj())
    return nullptr;

  void *obj_ptr = v.asObj();
  if (obj_ptr == nullptr)
    return nullptr;

  // Add bounds checking for the allocated objects
  if (allocated_objects.find(obj_ptr) == allocated_objects.end()) {
    std::cerr << "ERROR: Object pointer " << obj_ptr
              << " not found in allocated objects!" << std::endl;
    return nullptr;
  }

  ObjClosure *closure = static_cast<ObjClosure *>(obj_ptr);
  if (closure->obj.type != ObjType::CLOSURE)
    return nullptr;
  return closure;
}

static ObjUpvalue *getUpvalue(Value v) {
  if (!v.isObj())
    return nullptr;

  void *obj_ptr = v.asObj();
  if (obj_ptr == nullptr)
    return nullptr;

  // Add bounds checking for the allocated objects
  if (allocated_objects.find(obj_ptr) == allocated_objects.end()) {
    std::cerr << "ERROR: Object pointer " << obj_ptr
              << " not found in allocated objects!" << std::endl;
    return nullptr;
  }

  ObjUpvalue *upvalue = static_cast<ObjUpvalue *>(obj_ptr);
  if (upvalue->obj.type != ObjType::UPVALUE)
    return nullptr;
  return upvalue;
}

static ObjClass *getClass(Value v) {
  if (!v.isObj())
    return nullptr;

  void *obj_ptr = v.asObj();
  if (obj_ptr == nullptr)
    return nullptr;

<<<<<<< HEAD
  if (allocated_objects.find(obj_ptr) == allocated_objects.end())
    return nullptr;
=======
  if (allocated_objects.find(obj_ptr) == allocated_objects.end()) {
    std::cerr << "ERROR: Object pointer " << obj_ptr
              << " not found in allocated objects!" << std::endl;
    return nullptr;
  }
>>>>>>> 1ebb46d5

  ObjClass *klass = static_cast<ObjClass *>(obj_ptr);
  if (klass->obj.type != ObjType::CLASS)
    return nullptr;
  return klass;
}

static ObjInstance *getInstance(Value v) {
  if (!v.isObj())
    return nullptr;

  void *obj_ptr = v.asObj();
  if (obj_ptr == nullptr)
    return nullptr;

<<<<<<< HEAD
  if (allocated_objects.find(obj_ptr) == allocated_objects.end())
    return nullptr;
=======
  if (allocated_objects.find(obj_ptr) == allocated_objects.end()) {
    std::cerr << "ERROR: Object pointer " << obj_ptr
              << " not found in allocated objects!" << std::endl;
    return nullptr;
  }
>>>>>>> 1ebb46d5

  ObjInstance *instance = static_cast<ObjInstance *>(obj_ptr);
  if (instance->obj.type != ObjType::INSTANCE)
    return nullptr;
  return instance;
}

static ObjBoundMethod *getBoundMethod(Value v) {
  if (!v.isObj())
    return nullptr;

  void *obj_ptr = v.asObj();
  if (obj_ptr == nullptr)
    return nullptr;

<<<<<<< HEAD
  if (allocated_objects.find(obj_ptr) == allocated_objects.end())
    return nullptr;
=======
  if (allocated_objects.find(obj_ptr) == allocated_objects.end()) {
    std::cerr << "ERROR: Object pointer " << obj_ptr
              << " not found in allocated objects!" << std::endl;
    return nullptr;
  }
>>>>>>> 1ebb46d5

  ObjBoundMethod *bound = static_cast<ObjBoundMethod *>(obj_ptr);
  if (bound->obj.type != ObjType::BOUND_METHOD)
    return nullptr;
  return bound;
}

<<<<<<< HEAD
static bool extractStringKey(uint64_t string_bits, std::string &out) {
  Value string_val = Value::fromBits(string_bits);
  ObjString *str = getStringObject(string_val);
  if (!str)
    return false;

  out.assign(str->chars, str->length);
  return true;
}

static void destroyObject(Obj *obj) {
  switch (obj->type) {
  case ObjType::CLASS:
    delete reinterpret_cast<ObjClass *>(obj);
    break;
  case ObjType::INSTANCE:
    delete reinterpret_cast<ObjInstance *>(obj);
    break;
  case ObjType::BOUND_METHOD:
    delete reinterpret_cast<ObjBoundMethod *>(obj);
    break;
=======
static void destroyObject(Obj *obj) {
  if (!obj)
    return;

  switch (obj->type) {
  case ObjType::STRING:
  case ObjType::FUNCTION:
  case ObjType::CLOSURE:
  case ObjType::UPVALUE:
    free(obj);
    break;
  case ObjType::CLASS: {
    auto *klass = reinterpret_cast<ObjClass *>(obj);
    delete klass;
    break;
  }
  case ObjType::INSTANCE: {
    auto *instance = reinterpret_cast<ObjInstance *>(obj);
    delete instance;
    break;
  }
  case ObjType::BOUND_METHOD: {
    auto *bound = reinterpret_cast<ObjBoundMethod *>(obj);
    delete bound;
    break;
  }
>>>>>>> 1ebb46d5
  default:
    free(obj);
    break;
  }
}

<<<<<<< HEAD
=======
static void printFunctionObject(ObjFunction *func, uint64_t bits) {
  if (func && func->name) {
    bool is_builtin = false;
    for (const auto &pair : global_builtins) {
      if (pair.second == bits) {
        is_builtin = true;
        break;
      }
    }

    if (is_builtin) {
      std::cout << "<native fn>";
    } else {
      std::cout << "<fn " << func->name << ">";
    }
  } else {
    std::cout << "<function>";
  }
}

>>>>>>> 1ebb46d5
uint64_t elx_print(uint64_t bits) {
  Value v = Value::fromBits(bits);
  switch (v.tag()) {
  case Tag::NUMBER:
    std::cout << v.asNum();
    break;
  case Tag::BOOL:
    std::cout << (v.asBool() ? "true" : "false");
    break;
  case Tag::NIL:
    std::cout << "nil";
    break;
  case Tag::OBJ: {
    void *obj_ptr = v.asObj();
    if (!obj_ptr) {
      std::cout << "<obj>";
      break;
    }

    Obj *obj = static_cast<Obj *>(obj_ptr);
    switch (obj->type) {
    case ObjType::STRING: {
      const char *str = getString(v);
      if (str) {
        std::cout << str;
      } else {
        std::cout << "<string>";
      }
      break;
    }
    case ObjType::FUNCTION: {
      ObjFunction *func = getFunction(v);
      if (func) {
        printFunctionObject(func, bits);
      } else {
        std::cout << "<function>";
      }
      break;
    }
    case ObjType::CLOSURE: {
      ObjClosure *closure = getClosure(v);
      if (closure && closure->function && closure->function->name) {
        std::cout << "<closure " << closure->function->name << ">";
      } else {
        std::cout << "<closure>";
      }
      break;
    }
    case ObjType::UPVALUE: {
      std::cout << "<upvalue>";
      break;
    }
    case ObjType::CLASS: {
<<<<<<< HEAD
      ObjClass *klass = static_cast<ObjClass *>(obj_ptr);
      if (klass && klass->name) {
=======
      ObjClass *klass = getClass(v);
      if (klass && klass->name && klass->name->chars) {
>>>>>>> 1ebb46d5
        std::cout << klass->name->chars;
      } else {
        std::cout << "<class>";
      }
      break;
    }
    case ObjType::INSTANCE: {
<<<<<<< HEAD
      ObjInstance *instance = static_cast<ObjInstance *>(obj_ptr);
      if (instance && instance->klass && instance->klass->name) {
=======
      ObjInstance *instance = getInstance(v);
      if (instance && instance->klass && instance->klass->name &&
          instance->klass->name->chars) {
>>>>>>> 1ebb46d5
        std::cout << instance->klass->name->chars << " instance";
      } else {
        std::cout << "<instance>";
      }
      break;
    }
    case ObjType::BOUND_METHOD: {
<<<<<<< HEAD
      ObjBoundMethod *bound = static_cast<ObjBoundMethod *>(obj_ptr);
      if (bound) {
        Value method_val = Value::fromBits(bound->method);
        ObjClosure *closure = getClosure(method_val);
        if (closure && closure->function && closure->function->name) {
          std::cout << "<fn " << closure->function->name << ">";
          break;
        }

        ObjFunction *func = getFunction(method_val);
        if (func && func->name) {
          std::cout << "<fn " << func->name << ">";
          break;
        }
      }
      std::cout << "<bound method>";
=======
      ObjBoundMethod *bound = getBoundMethod(v);
      if (bound) {
        Value method_val = Value::fromBits(bound->method_bits);
        ObjClosure *closure = getClosure(method_val);
        if (closure && closure->function) {
          uint64_t func_bits = Value::object(closure->function).getBits();
          printFunctionObject(closure->function, func_bits);
        } else {
          ObjFunction *func = getFunction(method_val);
          if (func) {
            printFunctionObject(func, bound->method_bits);
          } else {
            std::cout << "<bound method>";
          }
        }
      } else {
        std::cout << "<bound method>";
      }
>>>>>>> 1ebb46d5
      break;
    }
    default:
      std::cout << "<obj>";
      break;
    }
    break;
  }
  default:
    std::cout << "<unknown>";
    break;
  }
  std::cout << '\n';
  return bits;
}

uint64_t elx_clock() {
  using namespace std::chrono;
  auto secs = duration<double>(system_clock::now().time_since_epoch()).count();
  return Value::number(secs).getBits();
}

uint64_t elx_readLine() {
  std::string line;
  if (std::getline(std::cin, line)) {
    return elx_intern_string(line.c_str(), line.length());
  } else {
    return Value::nil().getBits();
  }
}

uint64_t elx_debug_string_address(uint64_t str_bits) {
  Value v = Value::fromBits(str_bits);
  if (v.isObj()) {
    void *obj_ptr = v.asObj();
    ObjString *str = static_cast<ObjString *>(obj_ptr);
    if (str && str->obj.type == ObjType::STRING) {
      std::cout << "String \"" << str->chars << "\" at address: " << obj_ptr
                << std::endl;
    }
  }
  return str_bits; // Pass through the value
}

uint64_t elx_intern_string(const char *chars, int length) {
  // Create a std::string for lookup in the intern table
  std::string str(chars, length);

  // Check if this string is already interned globally
  auto intern_it = global_interned_strings.find(str);
  if (intern_it != global_interned_strings.end()) {
    return intern_it->second; // Return the existing interned string
  }

  // If not found, create a new string object
  uint64_t new_string = elx_allocate_string(chars, length);

  // Add it to the global intern table
  global_interned_strings[str] = new_string;

  return new_string;
}

uint64_t elx_allocate_string(const char *chars, int length) {
  // Allocate memory for the string object
  size_t size = sizeof(ObjString) + length + 1; // +1 for null terminator
  ObjString *str = static_cast<ObjString *>(malloc(size));
  if (!str) {
    return Value::nil().getBits();
  }

  str->obj.type = ObjType::STRING;
  str->length = length;
  std::memcpy(str->chars, chars, length);
  str->chars[length] = '\0'; // null terminate

  // Track the allocation
  allocated_objects.insert(str);

  return Value::object(str).getBits();
}

void elx_free_object(uint64_t obj_bits) {
  Value v = Value::fromBits(obj_bits);
  if (!v.isObj())
    return;

  Obj *obj = static_cast<Obj *>(v.asObj());

  // Remove from tracking registry
  allocated_objects.erase(obj);

  destroyObject(obj);
}

uint64_t elx_concatenate_strings(uint64_t a_bits, uint64_t b_bits) {
  Value a = Value::fromBits(a_bits);
  Value b = Value::fromBits(b_bits);

  if (!a.isObj() || !b.isObj()) {
    // Return nil if either operand is not an object
    return Value::nil().getBits();
  }

  ObjString *str_a = static_cast<ObjString *>(a.asObj());
  ObjString *str_b = static_cast<ObjString *>(b.asObj());

  if (str_a->obj.type != ObjType::STRING ||
      str_b->obj.type != ObjType::STRING) {
    return Value::nil().getBits();
  }

  int new_length = str_a->length + str_b->length;
  size_t size = sizeof(ObjString) + new_length + 1;
  ObjString *result = static_cast<ObjString *>(malloc(size));

  result->obj.type = ObjType::STRING;
  result->length = new_length;

  std::memcpy(result->chars, str_a->chars, str_a->length);
  std::memcpy(result->chars + str_a->length, str_b->chars, str_b->length);
  result->chars[new_length] = '\0';

  // Track the allocation
  allocated_objects.insert(result);

  return Value::object(result).getBits();
}

int elx_strings_equal(uint64_t a_bits, uint64_t b_bits) {
  Value a = Value::fromBits(a_bits);
  Value b = Value::fromBits(b_bits);

  if (!a.isObj() || !b.isObj())
    return 0;

  ObjString *str_a = static_cast<ObjString *>(a.asObj());
  ObjString *str_b = static_cast<ObjString *>(b.asObj());

  if (str_a->obj.type != ObjType::STRING ||
      str_b->obj.type != ObjType::STRING) {
    return 0;
  }

  if (str_a->length != str_b->length)
    return 0;

  return std::memcmp(str_a->chars, str_b->chars, str_a->length) == 0 ? 1 : 0;
}

uint64_t elx_allocate_function(const char *name, int arity,
                               void *llvm_function) {
  // Allocate memory for the function object
  size_t name_len = 0;
  if (name) {
    // Calculate string length manually
    const char *p = name;
    while (*p) {
      name_len++;
      p++;
    }
  }
  size_t size = sizeof(ObjFunction) + name_len + 1; // +1 for null terminator
  ObjFunction *func = static_cast<ObjFunction *>(malloc(size));
  if (!func) {
    return Value::nil().getBits();
  }

  func->obj.type = ObjType::FUNCTION;
  func->arity = arity;
  func->llvm_function = llvm_function;

  // Copy the name after the function struct
  char *name_storage = reinterpret_cast<char *>(func + 1);
  if (name) {
    std::memcpy(name_storage, name, name_len);
  }
  name_storage[name_len] = '\0';
  func->name = name_storage;

  // Track the allocation
  allocated_objects.insert(func);

  return Value::object(func).getBits();
}

uint64_t elx_call_function(uint64_t func_bits, uint64_t *args, int arg_count) {
  // Clear any previous runtime errors
  elx_clear_runtime_error();

  Value func_val = Value::fromBits(func_bits);
  ObjFunction *func = getFunction(func_val);

  if (!func) {
    elx_runtime_error("Can only call functions and classes.");
    return Value::nil().getBits();
  }

  if (arg_count != func->arity) {
    std::string error_msg = "Expected " + std::to_string(func->arity) +
                            " arguments but got " + std::to_string(arg_count) +
                            ".";
    elx_runtime_error(error_msg.c_str());
    return Value::nil().getBits();
  }

  // Validate argument count against Lox limit
  if (arg_count > 255) {
    std::string error_msg = "Function arity (" + std::to_string(arg_count) +
                            ") exceeds Lox limit of 255 parameters.";
    elx_runtime_error(error_msg.c_str());
    return Value::nil().getBits();
  }

  if (!func->llvm_function) {
    elx_runtime_error("Function has no implementation.");
    return Value::nil().getBits();
  }

  CallDepthGuard depth_guard;
  if (!depth_guard.entered()) {
    elx_runtime_error("Stack overflow.");
    return Value::nil().getBits();
  }

  // Use a more flexible calling mechanism that supports up to 16 arguments
  // For functions with more arguments, we'd need libffi or similar
  try {
    switch (arg_count) {
    case 0: {
      typedef uint64_t (*FunctionPtr0)();
      FunctionPtr0 fn = reinterpret_cast<FunctionPtr0>(func->llvm_function);
      return fn();
    }
    case 1: {
      typedef uint64_t (*FunctionPtr1)(uint64_t);
      FunctionPtr1 fn = reinterpret_cast<FunctionPtr1>(func->llvm_function);
      return fn(args[0]);
    }
    case 2: {
      typedef uint64_t (*FunctionPtr2)(uint64_t, uint64_t);
      FunctionPtr2 fn = reinterpret_cast<FunctionPtr2>(func->llvm_function);
      return fn(args[0], args[1]);
    }
    case 3: {
      typedef uint64_t (*FunctionPtr3)(uint64_t, uint64_t, uint64_t);
      FunctionPtr3 fn = reinterpret_cast<FunctionPtr3>(func->llvm_function);
      return fn(args[0], args[1], args[2]);
    }
    case 4: {
      typedef uint64_t (*FunctionPtr4)(uint64_t, uint64_t, uint64_t, uint64_t);
      FunctionPtr4 fn = reinterpret_cast<FunctionPtr4>(func->llvm_function);
      return fn(args[0], args[1], args[2], args[3]);
    }
    case 5: {
      typedef uint64_t (*FunctionPtr5)(uint64_t, uint64_t, uint64_t, uint64_t,
                                       uint64_t);
      FunctionPtr5 fn = reinterpret_cast<FunctionPtr5>(func->llvm_function);
      return fn(args[0], args[1], args[2], args[3], args[4]);
    }
    case 6: {
      typedef uint64_t (*FunctionPtr6)(uint64_t, uint64_t, uint64_t, uint64_t,
                                       uint64_t, uint64_t);
      FunctionPtr6 fn = reinterpret_cast<FunctionPtr6>(func->llvm_function);
      return fn(args[0], args[1], args[2], args[3], args[4], args[5]);
    }
    case 7: {
      typedef uint64_t (*FunctionPtr7)(uint64_t, uint64_t, uint64_t, uint64_t,
                                       uint64_t, uint64_t, uint64_t);
      FunctionPtr7 fn = reinterpret_cast<FunctionPtr7>(func->llvm_function);
      return fn(args[0], args[1], args[2], args[3], args[4], args[5], args[6]);
    }
    case 8: {
      typedef uint64_t (*FunctionPtr8)(uint64_t, uint64_t, uint64_t, uint64_t,
                                       uint64_t, uint64_t, uint64_t, uint64_t);
      FunctionPtr8 fn = reinterpret_cast<FunctionPtr8>(func->llvm_function);
      return fn(args[0], args[1], args[2], args[3], args[4], args[5], args[6],
                args[7]);
    }
    case 9: {
      typedef uint64_t (*FunctionPtr9)(uint64_t, uint64_t, uint64_t, uint64_t,
                                       uint64_t, uint64_t, uint64_t, uint64_t,
                                       uint64_t);
      FunctionPtr9 fn = reinterpret_cast<FunctionPtr9>(func->llvm_function);
      return fn(args[0], args[1], args[2], args[3], args[4], args[5], args[6],
                args[7], args[8]);
    }
    case 10: {
      typedef uint64_t (*FunctionPtr10)(uint64_t, uint64_t, uint64_t, uint64_t,
                                        uint64_t, uint64_t, uint64_t, uint64_t,
                                        uint64_t, uint64_t);
      FunctionPtr10 fn = reinterpret_cast<FunctionPtr10>(func->llvm_function);
      return fn(args[0], args[1], args[2], args[3], args[4], args[5], args[6],
                args[7], args[8], args[9]);
    }
    case 11: {
      typedef uint64_t (*FunctionPtr11)(uint64_t, uint64_t, uint64_t, uint64_t,
                                        uint64_t, uint64_t, uint64_t, uint64_t,
                                        uint64_t, uint64_t, uint64_t);
      FunctionPtr11 fn = reinterpret_cast<FunctionPtr11>(func->llvm_function);
      return fn(args[0], args[1], args[2], args[3], args[4], args[5], args[6],
                args[7], args[8], args[9], args[10]);
    }
    case 12: {
      typedef uint64_t (*FunctionPtr12)(uint64_t, uint64_t, uint64_t, uint64_t,
                                        uint64_t, uint64_t, uint64_t, uint64_t,
                                        uint64_t, uint64_t, uint64_t, uint64_t);
      FunctionPtr12 fn = reinterpret_cast<FunctionPtr12>(func->llvm_function);
      return fn(args[0], args[1], args[2], args[3], args[4], args[5], args[6],
                args[7], args[8], args[9], args[10], args[11]);
    }
    case 13: {
      typedef uint64_t (*FunctionPtr13)(
          uint64_t, uint64_t, uint64_t, uint64_t, uint64_t, uint64_t, uint64_t,
          uint64_t, uint64_t, uint64_t, uint64_t, uint64_t, uint64_t);
      FunctionPtr13 fn = reinterpret_cast<FunctionPtr13>(func->llvm_function);
      return fn(args[0], args[1], args[2], args[3], args[4], args[5], args[6],
                args[7], args[8], args[9], args[10], args[11], args[12]);
    }
    case 14: {
      typedef uint64_t (*FunctionPtr14)(
          uint64_t, uint64_t, uint64_t, uint64_t, uint64_t, uint64_t, uint64_t,
          uint64_t, uint64_t, uint64_t, uint64_t, uint64_t, uint64_t, uint64_t);
      FunctionPtr14 fn = reinterpret_cast<FunctionPtr14>(func->llvm_function);
      return fn(args[0], args[1], args[2], args[3], args[4], args[5], args[6],
                args[7], args[8], args[9], args[10], args[11], args[12],
                args[13]);
    }
    case 15: {
      typedef uint64_t (*FunctionPtr15)(uint64_t, uint64_t, uint64_t, uint64_t,
                                        uint64_t, uint64_t, uint64_t, uint64_t,
                                        uint64_t, uint64_t, uint64_t, uint64_t,
                                        uint64_t, uint64_t, uint64_t);
      FunctionPtr15 fn = reinterpret_cast<FunctionPtr15>(func->llvm_function);
      return fn(args[0], args[1], args[2], args[3], args[4], args[5], args[6],
                args[7], args[8], args[9], args[10], args[11], args[12],
                args[13], args[14]);
    }
    case 16: {
      typedef uint64_t (*FunctionPtr16)(uint64_t, uint64_t, uint64_t, uint64_t,
                                        uint64_t, uint64_t, uint64_t, uint64_t,
                                        uint64_t, uint64_t, uint64_t, uint64_t,
                                        uint64_t, uint64_t, uint64_t, uint64_t);
      FunctionPtr16 fn = reinterpret_cast<FunctionPtr16>(func->llvm_function);
      return fn(args[0], args[1], args[2], args[3], args[4], args[5], args[6],
                args[7], args[8], args[9], args[10], args[11], args[12],
                args[13], args[14], args[15]);
    }
    default: {
      // For functions with more than 16 arguments, we need libffi or similar
      std::string error_msg =
          "Functions with " + std::to_string(arg_count) +
          " arguments are not yet supported. Maximum supported: 16.";
      elx_runtime_error(error_msg.c_str());
      return Value::nil().getBits();
    }
    }
  } catch (const std::exception &e) {
    std::string error_msg =
        "Exception during function call: " + std::string(e.what());
    elx_runtime_error(error_msg.c_str());
    return Value::nil().getBits();
  } catch (...) {
    elx_runtime_error("Unknown exception during function call.");
    return Value::nil().getBits();
  }
}

// Global open upvalues list for proper closure behavior
static ObjUpvalue *open_upvalues = nullptr;

uint64_t elx_allocate_upvalue(uint64_t *slot) {
  // Check if we already have an upvalue for this slot
  ObjUpvalue *prev_upvalue = nullptr;
  ObjUpvalue *upvalue = open_upvalues;

  while (upvalue != nullptr && upvalue->location > slot) {
    prev_upvalue = upvalue;
    upvalue = upvalue->next;
  }

  if (upvalue != nullptr && upvalue->location == slot) {
    // Reuse existing upvalue
    return Value::object(upvalue).getBits();
  }

  // Create new upvalue
  ObjUpvalue *created_upvalue =
      static_cast<ObjUpvalue *>(malloc(sizeof(ObjUpvalue)));
  if (!created_upvalue) {
    return Value::nil().getBits();
  }

  created_upvalue->obj.type = ObjType::UPVALUE;
  created_upvalue->location = slot;
  created_upvalue->closed = 0;
  created_upvalue->next = upvalue;

  // Insert into open upvalues list
  if (prev_upvalue == nullptr) {
    open_upvalues = created_upvalue;
  } else {
    prev_upvalue->next = created_upvalue;
  }

  // Track the allocation
  allocated_objects.insert(created_upvalue);

  return Value::object(created_upvalue).getBits();
}

uint64_t elx_allocate_upvalue_with_value(uint64_t value) {
  // Create new upvalue that immediately captures the given value
  ObjUpvalue *created_upvalue =
      static_cast<ObjUpvalue *>(malloc(sizeof(ObjUpvalue)));
  if (!created_upvalue) {
    return Value::nil().getBits();
  }

  created_upvalue->obj.type = ObjType::UPVALUE;
  created_upvalue->location = nullptr; // No reference to original storage
  created_upvalue->closed = value; // Immediately close with the captured value
  created_upvalue->next = nullptr; // Not part of the open upvalues list

  // Track the allocation
  allocated_objects.insert(created_upvalue);

  return Value::object(created_upvalue).getBits();
}

uint64_t elx_allocate_closure(uint64_t function_bits, int upvalue_count) {
  Value func_val = Value::fromBits(function_bits);
  ObjFunction *function = getFunction(func_val);

  if (!function) {
    elx_runtime_error("Cannot create closure from non-function.");
    return Value::nil().getBits();
  }

  // Allocate closure object with space for upvalue array
  size_t size = sizeof(ObjClosure) + sizeof(ObjUpvalue *) * upvalue_count;
  ObjClosure *closure = static_cast<ObjClosure *>(malloc(size));
  if (!closure) {
    return Value::nil().getBits();
  }

  closure->obj.type = ObjType::CLOSURE;
  closure->function = function;
  closure->upvalue_count = upvalue_count;

  // Set upvalues array pointer to space after closure struct
  if (upvalue_count > 0) {
    closure->upvalues = reinterpret_cast<ObjUpvalue **>(closure + 1);
    // Initialize to nullptr
    for (int i = 0; i < upvalue_count; i++) {
      closure->upvalues[i] = nullptr;
    }
  } else {
    closure->upvalues = nullptr;
  }

  // Track the allocation
  allocated_objects.insert(closure);

  return Value::object(closure).getBits();
}

void elx_set_closure_upvalue(uint64_t closure_bits, int index,
                             uint64_t upvalue_bits) {
  Value closure_val = Value::fromBits(closure_bits);
  ObjClosure *closure = getClosure(closure_val);

  if (!closure) {
    elx_runtime_error("Cannot set upvalue on non-closure.");
    return;
  }

  if (index < 0 || index >= closure->upvalue_count) {
    elx_runtime_error("Upvalue index out of bounds.");
    return;
  }

  Value upvalue_val = Value::fromBits(upvalue_bits);
  ObjUpvalue *upvalue = getUpvalue(upvalue_val);

  if (!upvalue) {
    elx_runtime_error("Cannot set non-upvalue as closure upvalue.");
    return;
  }

  closure->upvalues[index] = upvalue;
}

uint64_t elx_get_upvalue_value(uint64_t upvalue_bits) {
  Value upvalue_val = Value::fromBits(upvalue_bits);
  ObjUpvalue *upvalue = getUpvalue(upvalue_val);

  if (!upvalue) {
    elx_runtime_error("Cannot get value from non-upvalue.");
    return Value::nil().getBits();
  }

  if (upvalue->location != nullptr) {
    // Upvalue is still open, return current value
    return *(upvalue->location);
  } else {
    // Upvalue is closed, return stored value
    return upvalue->closed;
  }
}

void elx_set_upvalue_value(uint64_t upvalue_bits, uint64_t value) {
  Value upvalue_val = Value::fromBits(upvalue_bits);
  ObjUpvalue *upvalue = getUpvalue(upvalue_val);

  if (!upvalue) {
    elx_runtime_error("Cannot set value on non-upvalue.");
    return;
  }

  if (upvalue->location != nullptr) {
    // Upvalue is still open, set current value
    *(upvalue->location) = value;
  } else {
    // Upvalue is closed, set stored value
    upvalue->closed = value;
  }
}

void elx_close_upvalues(uint64_t *last_local) {
  while (open_upvalues != nullptr && open_upvalues->location >= last_local) {
    ObjUpvalue *upvalue = open_upvalues;
    open_upvalues = upvalue->next;
    if (upvalue->location != nullptr) {
      upvalue->closed = *(upvalue->location);
      upvalue->location = nullptr;
    }
    upvalue->next = nullptr;
  }
}

uint64_t elx_call_closure(uint64_t closure_bits, uint64_t *args,
                          int arg_count) {
  // Clear any previous runtime errors
  elx_clear_runtime_error();

  Value closure_val = Value::fromBits(closure_bits);
  ObjClosure *closure = getClosure(closure_val);

  if (!closure) {
    elx_runtime_error("Can only call functions and closures.");
    return Value::nil().getBits();
  }

  ObjFunction *func = closure->function;
  if (!func) {
    elx_runtime_error("Closure has no function.");
    return Value::nil().getBits();
  }

  if (arg_count != func->arity) {
    std::string error_msg = "Expected " + std::to_string(func->arity) +
                            " arguments but got " + std::to_string(arg_count) +
                            ".";
    elx_runtime_error(error_msg.c_str());
    return Value::nil().getBits();
  }

  // Validate argument count against Lox limit
  if (arg_count > 255) {
    std::string error_msg = "Function arity (" + std::to_string(arg_count) +
                            ") exceeds Lox limit of 255 parameters.";
    elx_runtime_error(error_msg.c_str());
    return Value::nil().getBits();
  }

  if (!func->llvm_function) {
    elx_runtime_error("Closure function has no implementation.");
    return Value::nil().getBits();
  }

  CallDepthGuard depth_guard;
  if (!depth_guard.entered()) {
    elx_runtime_error("Stack overflow.");
    return Value::nil().getBits();
  }

  // Create upvalue array for function call
  uint64_t *upvalue_args = nullptr;
  if (closure->upvalue_count > 0) {
    upvalue_args = static_cast<uint64_t *>(
        malloc(sizeof(uint64_t) * closure->upvalue_count));
    if (!upvalue_args) {
      elx_runtime_error("Failed to allocate upvalue arguments.");
      return Value::nil().getBits();
    }

    // Pass upvalue objects through to the JITed function so it can fetch and
    // update them via the runtime helpers.
    for (int i = 0; i < closure->upvalue_count; i++) {
      if (closure->upvalues[i] != nullptr) {
        upvalue_args[i] = Value::object(closure->upvalues[i]).getBits();
      } else {
        upvalue_args[i] = Value::nil().getBits();
      }
    }
  }

  try {
    uint64_t result;
    // Call function with original args plus upvalues
    // For now, support simple case - we'll need to extend this based on calling
    // convention
    switch (arg_count) {
    case 0: {
      if (closure->upvalue_count == 0) {
        typedef uint64_t (*FunctionPtr0)();
        FunctionPtr0 fn = reinterpret_cast<FunctionPtr0>(func->llvm_function);
        result = fn();
      } else {
        typedef uint64_t (*FunctionPtrUpvalue0)(uint64_t *);
        FunctionPtrUpvalue0 fn =
            reinterpret_cast<FunctionPtrUpvalue0>(func->llvm_function);
        result = fn(upvalue_args);
      }
      break;
    }
    case 1: {
      if (closure->upvalue_count == 0) {
        typedef uint64_t (*FunctionPtr1)(uint64_t);
        FunctionPtr1 fn = reinterpret_cast<FunctionPtr1>(func->llvm_function);
        result = fn(args[0]);
      } else {
        typedef uint64_t (*FunctionPtrUpvalue1)(uint64_t, uint64_t *);
        FunctionPtrUpvalue1 fn =
            reinterpret_cast<FunctionPtrUpvalue1>(func->llvm_function);
        result = fn(args[0], upvalue_args);
      }
      break;
    }
    case 2: {
      if (closure->upvalue_count == 0) {
        typedef uint64_t (*FunctionPtr2)(uint64_t, uint64_t);
        FunctionPtr2 fn = reinterpret_cast<FunctionPtr2>(func->llvm_function);
        result = fn(args[0], args[1]);
      } else {
        typedef uint64_t (*FunctionPtrUpvalue2)(uint64_t, uint64_t, uint64_t *);
        FunctionPtrUpvalue2 fn =
            reinterpret_cast<FunctionPtrUpvalue2>(func->llvm_function);
        result = fn(args[0], args[1], upvalue_args);
      }
      break;
    }
    default: {
      // For now, just support simple functions
      std::string error_msg = "Closures with " + std::to_string(arg_count) +
                              " arguments are not yet fully supported.";
      elx_runtime_error(error_msg.c_str());
      result = Value::nil().getBits();
    }
    }

    if (upvalue_args) {
      free(upvalue_args);
    }
    return result;

  } catch (const std::exception &e) {
    if (upvalue_args) {
      free(upvalue_args);
    }
    std::string error_msg =
        "Exception during closure call: " + std::string(e.what());
    elx_runtime_error(error_msg.c_str());
    return Value::nil().getBits();
  } catch (...) {
    if (upvalue_args) {
      free(upvalue_args);
    }
    elx_runtime_error("Unknown exception during closure call.");
    return Value::nil().getBits();
  }
}

int elx_is_function(uint64_t value_bits) {
  Value v = Value::fromBits(value_bits);
  ObjFunction *func = getFunction(v);
  bool result = func != nullptr;
  return result ? 1 : 0;
}

int elx_is_closure(uint64_t value_bits) {
  Value v = Value::fromBits(value_bits);
  ObjClosure *closure = getClosure(v);
  bool result = closure != nullptr;
  return result ? 1 : 0;
}

<<<<<<< HEAD
static uint64_t findMethodOnClass(ObjClass *klass, const std::string &name) {
  for (ObjClass *current = klass; current != nullptr;
       current = current->superclass) {
    auto it = current->methods.find(name);
    if (it != current->methods.end()) {
      return it->second;
    }
  }

  return Value::nil().getBits();
}

uint64_t elx_allocate_class(uint64_t name_bits, uint64_t superclass_bits) {
  Value name_val = Value::fromBits(name_bits);
  ObjString *name_str = getStringObject(name_val);
  if (!name_str) {
    elx_runtime_error("Class name must be a string.");
    return Value::nil().getBits();
  }

  ObjClass *superclass = nullptr;
  Value superclass_val = Value::fromBits(superclass_bits);
  if (!superclass_val.isNil()) {
    superclass = getClass(superclass_val);
    if (!superclass) {
      elx_runtime_error("Superclass must be a class.");
      return Value::nil().getBits();
    }
  }

  ObjClass *klass = new ObjClass();
  klass->obj.type = ObjType::CLASS;
  klass->name = name_str;
  klass->superclass = superclass;
  klass->methods.clear();

  allocated_objects.insert(klass);
  return Value::object(klass).getBits();
}

void elx_class_add_method(uint64_t class_bits, uint64_t name_bits,
                          uint64_t method_bits) {
  Value class_val = Value::fromBits(class_bits);
  ObjClass *klass = getClass(class_val);
  if (!klass)
    return;

  std::string method_name;
  if (!extractStringKey(name_bits, method_name))
    return;

  klass->methods[method_name] = method_bits;
}

uint64_t elx_class_find_method(uint64_t class_bits, uint64_t name_bits) {
  Value class_val = Value::fromBits(class_bits);
  ObjClass *klass = getClass(class_val);
  if (!klass)
    return Value::nil().getBits();

  std::string method_name;
  if (!extractStringKey(name_bits, method_name))
    return Value::nil().getBits();

  return findMethodOnClass(klass, method_name);
=======
uint64_t elx_allocate_class(uint64_t name_bits) {
  Value name_val = Value::fromBits(name_bits);
  ObjString *name = nullptr;
  if (name_val.isObj()) {
    void *obj_ptr = name_val.asObj();
    if (obj_ptr && allocated_objects.find(obj_ptr) != allocated_objects.end()) {
      Obj *obj = static_cast<Obj *>(obj_ptr);
      if (obj->type == ObjType::STRING) {
        name = static_cast<ObjString *>(obj_ptr);
      }
    }
  }

  auto *klass = new ObjClass();
  klass->obj.type = ObjType::CLASS;
  klass->name = name;

  allocated_objects.insert(klass);

  return Value::object(klass).getBits();
}

void elx_class_set_method(uint64_t class_bits, const char *name,
                          uint64_t method_bits) {
  Value class_val = Value::fromBits(class_bits);
  ObjClass *klass = getClass(class_val);

  if (!klass) {
    elx_runtime_error("Cannot set method on non-class object.");
    return;
  }

  if (!name) {
    elx_runtime_error("Method name cannot be null.");
    return;
  }

  klass->methods[std::string(name)] = method_bits;
}

uint64_t elx_class_get_method(uint64_t class_bits, const char *name) {
  Value class_val = Value::fromBits(class_bits);
  ObjClass *klass = getClass(class_val);

  if (!klass || !name) {
    return Value::nil().getBits();
  }

  auto it = klass->methods.find(std::string(name));
  if (it != klass->methods.end()) {
    return it->second;
  }

  return Value::nil().getBits();
>>>>>>> 1ebb46d5
}

uint64_t elx_instantiate_class(uint64_t class_bits) {
  Value class_val = Value::fromBits(class_bits);
  ObjClass *klass = getClass(class_val);
<<<<<<< HEAD
  if (!klass) {
    elx_runtime_error("Can only call functions and classes.");
    return Value::nil().getBits();
  }

  ObjInstance *instance = new ObjInstance();
  instance->obj.type = ObjType::INSTANCE;
  instance->klass = klass;
  instance->fields.clear();

  allocated_objects.insert(instance);
  return Value::object(instance).getBits();
}

uint64_t elx_get_instance_field(uint64_t instance_bits, uint64_t name_bits) {
  Value instance_val = Value::fromBits(instance_bits);
  ObjInstance *instance = getInstance(instance_val);
  if (!instance) {
    elx_runtime_error("Only instances have properties.");
    return Value::nil().getBits();
  }

  std::string field_name;
  if (!extractStringKey(name_bits, field_name)) {
    elx_runtime_error("Property name must be a string.");
    return Value::nil().getBits();
  }

  auto it = instance->fields.find(field_name);
=======

  if (!klass) {
    elx_runtime_error("Can only instantiate classes.");
    return Value::nil().getBits();
  }

  auto *instance = new ObjInstance();
  instance->obj.type = ObjType::INSTANCE;
  instance->klass = klass;

  allocated_objects.insert(instance);

  return Value::object(instance).getBits();
}

void elx_instance_set_property(uint64_t instance_bits, const char *name,
                               uint64_t value_bits) {
  Value instance_val = Value::fromBits(instance_bits);
  ObjInstance *instance = getInstance(instance_val);

  if (!instance) {
    elx_runtime_error("Only instances have fields.");
    return;
  }

  if (!name) {
    elx_runtime_error("Property name cannot be null.");
    return;
  }

  instance->fields[std::string(name)] = value_bits;
}

uint64_t elx_instance_get_property(uint64_t instance_bits, const char *name) {
  Value instance_val = Value::fromBits(instance_bits);
  ObjInstance *instance = getInstance(instance_val);

  if (!instance || !name) {
    return Value::nil().getBits();
  }

  auto it = instance->fields.find(std::string(name));
>>>>>>> 1ebb46d5
  if (it != instance->fields.end()) {
    return it->second;
  }

<<<<<<< HEAD
  uint64_t method_bits = findMethodOnClass(instance->klass, field_name);
  if (method_bits != Value::nil().getBits()) {
    return elx_bind_method(instance_bits, method_bits);
  }

  std::string error_msg = "Undefined property '" + field_name + "'.";
  elx_runtime_error(error_msg.c_str());
  return Value::nil().getBits();
}

uint64_t elx_set_instance_field(uint64_t instance_bits, uint64_t name_bits,
                                uint64_t value_bits) {
  Value instance_val = Value::fromBits(instance_bits);
  ObjInstance *instance = getInstance(instance_val);
  if (!instance) {
    elx_runtime_error("Only instances have fields.");
    return Value::nil().getBits();
  }

  std::string field_name;
  if (!extractStringKey(name_bits, field_name)) {
    elx_runtime_error("Property name must be a string.");
    return Value::nil().getBits();
  }

  instance->fields[field_name] = value_bits;
  return value_bits;
}

uint64_t elx_bind_method(uint64_t instance_bits, uint64_t method_bits) {
  Value instance_val = Value::fromBits(instance_bits);
  ObjInstance *instance = getInstance(instance_val);
  if (!instance)
    return Value::nil().getBits();

  Value method_val = Value::fromBits(method_bits);
  ObjClosure *closure = getClosure(method_val);
  if (!closure)
    return method_bits;

  ObjBoundMethod *bound = new ObjBoundMethod();
  bound->obj.type = ObjType::BOUND_METHOD;
  bound->receiver = instance_bits;
  bound->method = method_bits;

  allocated_objects.insert(bound);
=======
  return Value::nil().getBits();
}

int elx_instance_has_property(uint64_t instance_bits, const char *name) {
  Value instance_val = Value::fromBits(instance_bits);
  ObjInstance *instance = getInstance(instance_val);

  if (!instance || !name) {
    return 0;
  }

  auto it = instance->fields.find(std::string(name));
  return it != instance->fields.end() ? 1 : 0;
}

uint64_t elx_bind_method(uint64_t receiver_bits, uint64_t method_bits) {
  Value receiver_val = Value::fromBits(receiver_bits);
  ObjInstance *instance = getInstance(receiver_val);

  if (!instance) {
    elx_runtime_error("Only instances have methods.");
    return Value::nil().getBits();
  }

  Value method_val = Value::fromBits(method_bits);
  ObjClosure *closure = getClosure(method_val);
  ObjFunction *func = nullptr;

  if (closure && closure->function) {
    func = closure->function;
  } else {
    func = getFunction(method_val);
  }

  if (!func) {
    elx_runtime_error("Method must be a function or closure.");
    return Value::nil().getBits();
  }

  auto *bound = new ObjBoundMethod();
  bound->obj.type = ObjType::BOUND_METHOD;
  bound->receiver_bits = receiver_bits;
  bound->method_bits = method_bits;

  allocated_objects.insert(bound);

>>>>>>> 1ebb46d5
  return Value::object(bound).getBits();
}

void elx_cleanup_all_objects() {
  // Free all tracked objects except global built-ins and interned strings
  std::unordered_set<void *> persistent_objects;

  // Collect built-in objects that should not be freed
  for (const auto &pair : global_builtins) {
    Value v = Value::fromBits(pair.second);
    if (v.isObj()) {
      persistent_objects.insert(v.asObj());
    }
  }

  // Collect interned strings that should not be freed
  for (const auto &pair : global_interned_strings) {
    Value v = Value::fromBits(pair.second);
    if (v.isObj()) {
      persistent_objects.insert(v.asObj());
    }
  }

  std::unordered_set<void *> remaining_objects;

  // Free non-persistent objects
<<<<<<< HEAD
  for (void *obj : allocated_objects) {
    if (persistent_objects.find(obj) == persistent_objects.end()) {
      destroyObject(static_cast<Obj *>(obj));
    } else {
      remaining_objects.insert(obj);
=======
  for (void *obj_ptr : allocated_objects) {
    if (persistent_objects.find(obj_ptr) == persistent_objects.end()) {
      destroyObject(static_cast<Obj *>(obj_ptr));
>>>>>>> 1ebb46d5
    }
  }

  // Clear the registry but keep persistent objects alive
  allocated_objects = remaining_objects;
}

void elx_initialize_global_builtins() {
  if (global_builtins_initialized) {
    return; // Already initialized
  }

  // Initialize clock function - create the actual function object
  auto clock_obj =
      elx_allocate_function("clock", 0, reinterpret_cast<void *>(&elx_clock));
  global_builtins["clock"] = clock_obj;

  // Initialize readLine function - create the actual function object
  auto readLine_obj = elx_allocate_function(
      "readLine", 0, reinterpret_cast<void *>(&elx_readLine));
  global_builtins["readLine"] = readLine_obj;

  global_builtins_initialized = true;
}

uint64_t elx_get_global_builtin(const char *name) {
  elx_initialize_global_builtins(); // Ensure builtins are initialized

  auto it = global_builtins.find(std::string(name));
  if (it != global_builtins.end()) {
    return it->second;
  }

  return Value::nil().getBits(); // Return nil if not found
}

// Global environment functions for cross-line persistence
void elx_set_global_variable(const char *name, uint64_t value) {
  global_variables[std::string(name)] = value;
}

uint64_t elx_get_global_variable(const char *name) {
  auto it = global_variables.find(std::string(name));
  if (it != global_variables.end()) {
    return it->second;
  }
  return Value::nil().getBits(); // Return nil if not found
}

int elx_has_global_variable(const char *name) {
  return global_variables.find(std::string(name)) != global_variables.end() ? 1
                                                                            : 0;
}

void elx_set_global_function(const char *name, uint64_t func_obj) {
  global_functions[std::string(name)] = func_obj;
}

uint64_t elx_get_global_function(const char *name) {
  auto it = global_functions.find(std::string(name));
  if (it != global_functions.end()) {
    return it->second;
  }
  return Value::nil().getBits(); // Return nil if not found
}

int elx_has_global_function(const char *name) {
  return global_functions.find(std::string(name)) != global_functions.end() ? 1
                                                                            : 0;
}

// Error handling functions
void elx_runtime_error(const char *message) {
  runtime_error_flag = true;
  runtime_error_message = std::string(message);
  std::cerr << "Runtime error: " << message << std::endl;
}

int elx_has_runtime_error() { return runtime_error_flag ? 1 : 0; }

void elx_clear_runtime_error() {
  runtime_error_flag = false;
  runtime_error_message.clear();
}

// Safe arithmetic operations (IEEE 754 compliant)
uint64_t elx_safe_divide(uint64_t a_bits, uint64_t b_bits) {
  Value a = Value::fromBits(a_bits);
  Value b = Value::fromBits(b_bits);

  if (!a.isNum() || !b.isNum()) {
    elx_runtime_error("Operands must be numbers.");
    return Value::nil().getBits();
  }

  // Perform IEEE 754 compliant division
  // This will produce NaN for 0/0, +inf for positive/0, -inf for negative/0
  double dividend = a.asNum();
  double divisor = b.asNum();
  double result = dividend / divisor;

  return Value::number(result).getBits();
}<|MERGE_RESOLUTION|>--- conflicted
+++ resolved
@@ -154,16 +154,8 @@
   if (obj_ptr == nullptr)
     return nullptr;
 
-<<<<<<< HEAD
   if (allocated_objects.find(obj_ptr) == allocated_objects.end())
     return nullptr;
-=======
-  if (allocated_objects.find(obj_ptr) == allocated_objects.end()) {
-    std::cerr << "ERROR: Object pointer " << obj_ptr
-              << " not found in allocated objects!" << std::endl;
-    return nullptr;
-  }
->>>>>>> 1ebb46d5
 
   ObjClass *klass = static_cast<ObjClass *>(obj_ptr);
   if (klass->obj.type != ObjType::CLASS)
@@ -179,16 +171,8 @@
   if (obj_ptr == nullptr)
     return nullptr;
 
-<<<<<<< HEAD
   if (allocated_objects.find(obj_ptr) == allocated_objects.end())
     return nullptr;
-=======
-  if (allocated_objects.find(obj_ptr) == allocated_objects.end()) {
-    std::cerr << "ERROR: Object pointer " << obj_ptr
-              << " not found in allocated objects!" << std::endl;
-    return nullptr;
-  }
->>>>>>> 1ebb46d5
 
   ObjInstance *instance = static_cast<ObjInstance *>(obj_ptr);
   if (instance->obj.type != ObjType::INSTANCE)
@@ -204,16 +188,8 @@
   if (obj_ptr == nullptr)
     return nullptr;
 
-<<<<<<< HEAD
   if (allocated_objects.find(obj_ptr) == allocated_objects.end())
     return nullptr;
-=======
-  if (allocated_objects.find(obj_ptr) == allocated_objects.end()) {
-    std::cerr << "ERROR: Object pointer " << obj_ptr
-              << " not found in allocated objects!" << std::endl;
-    return nullptr;
-  }
->>>>>>> 1ebb46d5
 
   ObjBoundMethod *bound = static_cast<ObjBoundMethod *>(obj_ptr);
   if (bound->obj.type != ObjType::BOUND_METHOD)
@@ -221,7 +197,6 @@
   return bound;
 }
 
-<<<<<<< HEAD
 static bool extractStringKey(uint64_t string_bits, std::string &out) {
   Value string_val = Value::fromBits(string_bits);
   ObjString *str = getStringObject(string_val);
@@ -243,63 +218,12 @@
   case ObjType::BOUND_METHOD:
     delete reinterpret_cast<ObjBoundMethod *>(obj);
     break;
-=======
-static void destroyObject(Obj *obj) {
-  if (!obj)
-    return;
-
-  switch (obj->type) {
-  case ObjType::STRING:
-  case ObjType::FUNCTION:
-  case ObjType::CLOSURE:
-  case ObjType::UPVALUE:
-    free(obj);
-    break;
-  case ObjType::CLASS: {
-    auto *klass = reinterpret_cast<ObjClass *>(obj);
-    delete klass;
-    break;
-  }
-  case ObjType::INSTANCE: {
-    auto *instance = reinterpret_cast<ObjInstance *>(obj);
-    delete instance;
-    break;
-  }
-  case ObjType::BOUND_METHOD: {
-    auto *bound = reinterpret_cast<ObjBoundMethod *>(obj);
-    delete bound;
-    break;
-  }
->>>>>>> 1ebb46d5
   default:
     free(obj);
     break;
   }
 }
 
-<<<<<<< HEAD
-=======
-static void printFunctionObject(ObjFunction *func, uint64_t bits) {
-  if (func && func->name) {
-    bool is_builtin = false;
-    for (const auto &pair : global_builtins) {
-      if (pair.second == bits) {
-        is_builtin = true;
-        break;
-      }
-    }
-
-    if (is_builtin) {
-      std::cout << "<native fn>";
-    } else {
-      std::cout << "<fn " << func->name << ">";
-    }
-  } else {
-    std::cout << "<function>";
-  }
-}
-
->>>>>>> 1ebb46d5
 uint64_t elx_print(uint64_t bits) {
   Value v = Value::fromBits(bits);
   switch (v.tag()) {
@@ -353,13 +277,8 @@
       break;
     }
     case ObjType::CLASS: {
-<<<<<<< HEAD
       ObjClass *klass = static_cast<ObjClass *>(obj_ptr);
       if (klass && klass->name) {
-=======
-      ObjClass *klass = getClass(v);
-      if (klass && klass->name && klass->name->chars) {
->>>>>>> 1ebb46d5
         std::cout << klass->name->chars;
       } else {
         std::cout << "<class>";
@@ -367,14 +286,8 @@
       break;
     }
     case ObjType::INSTANCE: {
-<<<<<<< HEAD
       ObjInstance *instance = static_cast<ObjInstance *>(obj_ptr);
       if (instance && instance->klass && instance->klass->name) {
-=======
-      ObjInstance *instance = getInstance(v);
-      if (instance && instance->klass && instance->klass->name &&
-          instance->klass->name->chars) {
->>>>>>> 1ebb46d5
         std::cout << instance->klass->name->chars << " instance";
       } else {
         std::cout << "<instance>";
@@ -382,7 +295,6 @@
       break;
     }
     case ObjType::BOUND_METHOD: {
-<<<<<<< HEAD
       ObjBoundMethod *bound = static_cast<ObjBoundMethod *>(obj_ptr);
       if (bound) {
         Value method_val = Value::fromBits(bound->method);
@@ -399,26 +311,6 @@
         }
       }
       std::cout << "<bound method>";
-=======
-      ObjBoundMethod *bound = getBoundMethod(v);
-      if (bound) {
-        Value method_val = Value::fromBits(bound->method_bits);
-        ObjClosure *closure = getClosure(method_val);
-        if (closure && closure->function) {
-          uint64_t func_bits = Value::object(closure->function).getBits();
-          printFunctionObject(closure->function, func_bits);
-        } else {
-          ObjFunction *func = getFunction(method_val);
-          if (func) {
-            printFunctionObject(func, bound->method_bits);
-          } else {
-            std::cout << "<bound method>";
-          }
-        }
-      } else {
-        std::cout << "<bound method>";
-      }
->>>>>>> 1ebb46d5
       break;
     }
     default:
@@ -1117,7 +1009,6 @@
   return result ? 1 : 0;
 }
 
-<<<<<<< HEAD
 static uint64_t findMethodOnClass(ObjClass *klass, const std::string &name) {
   for (ObjClass *current = klass; current != nullptr;
        current = current->superclass) {
@@ -1183,68 +1074,11 @@
     return Value::nil().getBits();
 
   return findMethodOnClass(klass, method_name);
-=======
-uint64_t elx_allocate_class(uint64_t name_bits) {
-  Value name_val = Value::fromBits(name_bits);
-  ObjString *name = nullptr;
-  if (name_val.isObj()) {
-    void *obj_ptr = name_val.asObj();
-    if (obj_ptr && allocated_objects.find(obj_ptr) != allocated_objects.end()) {
-      Obj *obj = static_cast<Obj *>(obj_ptr);
-      if (obj->type == ObjType::STRING) {
-        name = static_cast<ObjString *>(obj_ptr);
-      }
-    }
-  }
-
-  auto *klass = new ObjClass();
-  klass->obj.type = ObjType::CLASS;
-  klass->name = name;
-
-  allocated_objects.insert(klass);
-
-  return Value::object(klass).getBits();
-}
-
-void elx_class_set_method(uint64_t class_bits, const char *name,
-                          uint64_t method_bits) {
-  Value class_val = Value::fromBits(class_bits);
-  ObjClass *klass = getClass(class_val);
-
-  if (!klass) {
-    elx_runtime_error("Cannot set method on non-class object.");
-    return;
-  }
-
-  if (!name) {
-    elx_runtime_error("Method name cannot be null.");
-    return;
-  }
-
-  klass->methods[std::string(name)] = method_bits;
-}
-
-uint64_t elx_class_get_method(uint64_t class_bits, const char *name) {
-  Value class_val = Value::fromBits(class_bits);
-  ObjClass *klass = getClass(class_val);
-
-  if (!klass || !name) {
-    return Value::nil().getBits();
-  }
-
-  auto it = klass->methods.find(std::string(name));
-  if (it != klass->methods.end()) {
-    return it->second;
-  }
-
-  return Value::nil().getBits();
->>>>>>> 1ebb46d5
 }
 
 uint64_t elx_instantiate_class(uint64_t class_bits) {
   Value class_val = Value::fromBits(class_bits);
   ObjClass *klass = getClass(class_val);
-<<<<<<< HEAD
   if (!klass) {
     elx_runtime_error("Can only call functions and classes.");
     return Value::nil().getBits();
@@ -1274,55 +1108,10 @@
   }
 
   auto it = instance->fields.find(field_name);
-=======
-
-  if (!klass) {
-    elx_runtime_error("Can only instantiate classes.");
-    return Value::nil().getBits();
-  }
-
-  auto *instance = new ObjInstance();
-  instance->obj.type = ObjType::INSTANCE;
-  instance->klass = klass;
-
-  allocated_objects.insert(instance);
-
-  return Value::object(instance).getBits();
-}
-
-void elx_instance_set_property(uint64_t instance_bits, const char *name,
-                               uint64_t value_bits) {
-  Value instance_val = Value::fromBits(instance_bits);
-  ObjInstance *instance = getInstance(instance_val);
-
-  if (!instance) {
-    elx_runtime_error("Only instances have fields.");
-    return;
-  }
-
-  if (!name) {
-    elx_runtime_error("Property name cannot be null.");
-    return;
-  }
-
-  instance->fields[std::string(name)] = value_bits;
-}
-
-uint64_t elx_instance_get_property(uint64_t instance_bits, const char *name) {
-  Value instance_val = Value::fromBits(instance_bits);
-  ObjInstance *instance = getInstance(instance_val);
-
-  if (!instance || !name) {
-    return Value::nil().getBits();
-  }
-
-  auto it = instance->fields.find(std::string(name));
->>>>>>> 1ebb46d5
   if (it != instance->fields.end()) {
     return it->second;
   }
 
-<<<<<<< HEAD
   uint64_t method_bits = findMethodOnClass(instance->klass, field_name);
   if (method_bits != Value::nil().getBits()) {
     return elx_bind_method(instance_bits, method_bits);
@@ -1369,54 +1158,6 @@
   bound->method = method_bits;
 
   allocated_objects.insert(bound);
-=======
-  return Value::nil().getBits();
-}
-
-int elx_instance_has_property(uint64_t instance_bits, const char *name) {
-  Value instance_val = Value::fromBits(instance_bits);
-  ObjInstance *instance = getInstance(instance_val);
-
-  if (!instance || !name) {
-    return 0;
-  }
-
-  auto it = instance->fields.find(std::string(name));
-  return it != instance->fields.end() ? 1 : 0;
-}
-
-uint64_t elx_bind_method(uint64_t receiver_bits, uint64_t method_bits) {
-  Value receiver_val = Value::fromBits(receiver_bits);
-  ObjInstance *instance = getInstance(receiver_val);
-
-  if (!instance) {
-    elx_runtime_error("Only instances have methods.");
-    return Value::nil().getBits();
-  }
-
-  Value method_val = Value::fromBits(method_bits);
-  ObjClosure *closure = getClosure(method_val);
-  ObjFunction *func = nullptr;
-
-  if (closure && closure->function) {
-    func = closure->function;
-  } else {
-    func = getFunction(method_val);
-  }
-
-  if (!func) {
-    elx_runtime_error("Method must be a function or closure.");
-    return Value::nil().getBits();
-  }
-
-  auto *bound = new ObjBoundMethod();
-  bound->obj.type = ObjType::BOUND_METHOD;
-  bound->receiver_bits = receiver_bits;
-  bound->method_bits = method_bits;
-
-  allocated_objects.insert(bound);
-
->>>>>>> 1ebb46d5
   return Value::object(bound).getBits();
 }
 
@@ -1443,17 +1184,11 @@
   std::unordered_set<void *> remaining_objects;
 
   // Free non-persistent objects
-<<<<<<< HEAD
   for (void *obj : allocated_objects) {
     if (persistent_objects.find(obj) == persistent_objects.end()) {
       destroyObject(static_cast<Obj *>(obj));
     } else {
       remaining_objects.insert(obj);
-=======
-  for (void *obj_ptr : allocated_objects) {
-    if (persistent_objects.find(obj_ptr) == persistent_objects.end()) {
-      destroyObject(static_cast<Obj *>(obj_ptr));
->>>>>>> 1ebb46d5
     }
   }
 
