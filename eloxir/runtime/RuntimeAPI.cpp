#include "RuntimeAPI.h"
#include <algorithm>
#include <chrono>
#include <cstdlib>
#include <cstring>
#include <iostream>
#include <limits>
#include <memory>
#include <string>
#include <unordered_map>
#include <unordered_set>
#include <vector>

using namespace eloxir;

// Simple object registry for tracking allocations
static std::unordered_set<void *> allocated_objects;

// Global built-ins registry
static std::unordered_map<std::string, uint64_t> global_builtins;
static bool global_builtins_initialized = false;

// Global string interning table
static std::unordered_map<std::string, uint64_t> global_interned_strings;

// Global environment for cross-line persistence
static std::unordered_map<std::string, uint64_t> global_variables;
static std::unordered_map<std::string, uint64_t> global_functions;

namespace {

#if defined(ELOXIR_ENABLE_CACHE_STATS)
static CacheStatsCollector g_cache_stats;
#endif
static const CacheStats kEmptyCacheStats{};

// Runtime error state
static bool runtime_error_flag = false;
static std::string runtime_error_message;

namespace {
struct FieldBuffer {
  uint64_t *values;
  uint8_t *initialized;
};

static std::unordered_map<size_t, std::vector<FieldBuffer>> field_buffer_pool;
static ObjInstance *instance_pool_head = nullptr;

static FieldBuffer acquireFieldBuffer(size_t slotCount) {
  if (slotCount == 0) {
    return {nullptr, nullptr};
  }

  auto &bucket = field_buffer_pool[slotCount];
  FieldBuffer buffer{nullptr, nullptr};
  if (!bucket.empty()) {
    buffer = bucket.back();
    bucket.pop_back();
  } else {
    buffer.values = new uint64_t[slotCount];
    buffer.initialized = new uint8_t[slotCount];
  }

  std::fill_n(buffer.values, slotCount, Value::nil().getBits());
  std::memset(buffer.initialized, 0, slotCount * sizeof(uint8_t));
  return buffer;
}

static void releaseFieldBuffer(size_t slotCount, FieldBuffer buffer) {
  if (slotCount == 0 || !buffer.values || !buffer.initialized) {
    return;
  }

  field_buffer_pool[slotCount].push_back(buffer);
}

static void ensureInstanceCapacity(ObjInstance *instance, size_t required,
                                   bool preserveExisting) {
  if (!instance)
    return;

  if (required == 0) {
    if (instance->fieldValues) {
      releaseFieldBuffer(instance->fieldCapacity,
                         {instance->fieldValues, instance->fieldInitialized});
      instance->fieldValues = nullptr;
      instance->fieldInitialized = nullptr;
      instance->fieldCapacity = 0;
    }
    return;
  }

  if (instance->fieldCapacity >= required)
    return;

  FieldBuffer buffer = acquireFieldBuffer(required);
  if (preserveExisting && instance->fieldValues && instance->fieldInitialized) {
    std::memcpy(buffer.values, instance->fieldValues,
                instance->fieldCapacity * sizeof(uint64_t));
    std::memcpy(buffer.initialized, instance->fieldInitialized,
                instance->fieldCapacity * sizeof(uint8_t));
  }

  if (instance->fieldValues || instance->fieldInitialized) {
    releaseFieldBuffer(instance->fieldCapacity,
                       {instance->fieldValues, instance->fieldInitialized});
  }

  instance->fieldValues = buffer.values;
  instance->fieldInitialized = buffer.initialized;
  instance->fieldCapacity = required;
}

static void resetInstanceFields(ObjInstance *instance, ObjShape *shape) {
  if (!instance)
    return;

  size_t slotCount = shape ? shape->slotCount : 0;
  ensureInstanceCapacity(instance, slotCount, false);
  size_t capacity = instance->fieldCapacity;
  if (capacity > 0) {
    std::fill_n(instance->fieldValues, capacity, Value::nil().getBits());
    std::memset(instance->fieldInitialized, 0, capacity * sizeof(uint8_t));
  }
  instance->shape = shape;
}

static ObjInstance *acquireInstanceObject() {
  ObjInstance *instance = nullptr;
  if (instance_pool_head) {
    instance = instance_pool_head;
    instance_pool_head = instance->nextFree;
  } else {
    instance = new ObjInstance();
    instance->fieldValues = nullptr;
    instance->fieldInitialized = nullptr;
    instance->fieldCapacity = 0;
    instance->nextFree = nullptr;
  }

  instance->obj.type = ObjType::INSTANCE;
  instance->klass = nullptr;
  instance->shape = nullptr;
  instance->nextFree = nullptr;
  return instance;
}

static void releaseInstanceObject(ObjInstance *instance) {
  if (!instance)
    return;

  if (instance->fieldValues || instance->fieldInitialized) {
    releaseFieldBuffer(instance->fieldCapacity,
                       {instance->fieldValues, instance->fieldInitialized});
    instance->fieldValues = nullptr;
    instance->fieldInitialized = nullptr;
    instance->fieldCapacity = 0;
  }

  instance->klass = nullptr;
  instance->shape = nullptr;
  instance->nextFree = instance_pool_head;
  instance_pool_head = instance;
}

constexpr int MAX_CALL_DEPTH = 256;
thread_local int current_call_depth = 0;

constexpr uint64_t SUPERCLASS_VALIDATION_FAILED =
    std::numeric_limits<uint64_t>::max();

struct CallDepthGuard {
  CallDepthGuard() {
    if (current_call_depth < MAX_CALL_DEPTH) {
      ++current_call_depth;
      active = true;
    }
  }

  ~CallDepthGuard() {
    if (active) {
      --current_call_depth;
    }
  }

  bool entered() const { return active; }

private:
  bool active = false;
};

static std::string formatArityError(const char *name, int expected, int got) {
  std::string display_name =
      (name && name[0] != '\0') ? name : std::string("<anonymous>");
  return "Expected " + std::to_string(expected) + " arguments but got " +
         std::to_string(got) + " for " + display_name + ".";
}

static std::string formatArityError(const ObjFunction *func, int got) {
  if (!func)
    return formatArityError("<anonymous>", 0, got);

  const char *name = func->name;
  return formatArityError(name, func->arity, got);
}

static uint64_t invoke_function_pointer(void *function_ptr, uint64_t *args,
                                        int arg_count) {
  if (!function_ptr) {
    elx_runtime_error("Function has no implementation.");
    return Value::nil().getBits();
  }

  try {
    switch (arg_count) {
    case 0: {
      using Fn = uint64_t (*)();
      return reinterpret_cast<Fn>(function_ptr)();
    }
    case 1: {
      using Fn = uint64_t (*)(uint64_t);
      return reinterpret_cast<Fn>(function_ptr)(args[0]);
    }
    case 2: {
      using Fn = uint64_t (*)(uint64_t, uint64_t);
      return reinterpret_cast<Fn>(function_ptr)(args[0], args[1]);
    }
    case 3: {
      using Fn = uint64_t (*)(uint64_t, uint64_t, uint64_t);
      return reinterpret_cast<Fn>(function_ptr)(args[0], args[1], args[2]);
    }
    case 4: {
      using Fn = uint64_t (*)(uint64_t, uint64_t, uint64_t, uint64_t);
      return reinterpret_cast<Fn>(function_ptr)(args[0], args[1], args[2],
                                                args[3]);
    }
    case 5: {
      using Fn = uint64_t (*)(uint64_t, uint64_t, uint64_t, uint64_t,
                              uint64_t);
      return reinterpret_cast<Fn>(function_ptr)(args[0], args[1], args[2],
                                                args[3], args[4]);
    }
    case 6: {
      using Fn = uint64_t (*)(uint64_t, uint64_t, uint64_t, uint64_t,
                              uint64_t, uint64_t);
      return reinterpret_cast<Fn>(function_ptr)(args[0], args[1], args[2],
                                                args[3], args[4], args[5]);
    }
    case 7: {
      using Fn = uint64_t (*)(uint64_t, uint64_t, uint64_t, uint64_t,
                              uint64_t, uint64_t, uint64_t);
      return reinterpret_cast<Fn>(function_ptr)(args[0], args[1], args[2],
                                                args[3], args[4], args[5],
                                                args[6]);
    }
    case 8: {
      using Fn = uint64_t (*)(uint64_t, uint64_t, uint64_t, uint64_t,
                              uint64_t, uint64_t, uint64_t, uint64_t);
      return reinterpret_cast<Fn>(function_ptr)(args[0], args[1], args[2],
                                                args[3], args[4], args[5],
                                                args[6], args[7]);
    }
    case 9: {
      using Fn = uint64_t (*)(uint64_t, uint64_t, uint64_t, uint64_t,
                              uint64_t, uint64_t, uint64_t, uint64_t,
                              uint64_t);
      return reinterpret_cast<Fn>(function_ptr)(args[0], args[1], args[2],
                                                args[3], args[4], args[5],
                                                args[6], args[7], args[8]);
    }
    case 10: {
      using Fn = uint64_t (*)(uint64_t, uint64_t, uint64_t, uint64_t,
                              uint64_t, uint64_t, uint64_t, uint64_t,
                              uint64_t, uint64_t);
      return reinterpret_cast<Fn>(function_ptr)(args[0], args[1], args[2],
                                                args[3], args[4], args[5],
                                                args[6], args[7], args[8],
                                                args[9]);
    }
    case 11: {
      using Fn = uint64_t (*)(uint64_t, uint64_t, uint64_t, uint64_t,
                              uint64_t, uint64_t, uint64_t, uint64_t,
                              uint64_t, uint64_t, uint64_t);
      return reinterpret_cast<Fn>(function_ptr)(args[0], args[1], args[2],
                                                args[3], args[4], args[5],
                                                args[6], args[7], args[8],
                                                args[9], args[10]);
    }
    case 12: {
      using Fn = uint64_t (*)(uint64_t, uint64_t, uint64_t, uint64_t,
                              uint64_t, uint64_t, uint64_t, uint64_t,
                              uint64_t, uint64_t, uint64_t, uint64_t);
      return reinterpret_cast<Fn>(function_ptr)(args[0], args[1], args[2],
                                                args[3], args[4], args[5],
                                                args[6], args[7], args[8],
                                                args[9], args[10], args[11]);
    }
    case 13: {
      using Fn = uint64_t (*)(uint64_t, uint64_t, uint64_t, uint64_t,
                              uint64_t, uint64_t, uint64_t, uint64_t,
                              uint64_t, uint64_t, uint64_t, uint64_t,
                              uint64_t);
      return reinterpret_cast<Fn>(function_ptr)(args[0], args[1], args[2],
                                                args[3], args[4], args[5],
                                                args[6], args[7], args[8],
                                                args[9], args[10], args[11],
                                                args[12]);
    }
    case 14: {
      using Fn = uint64_t (*)(uint64_t, uint64_t, uint64_t, uint64_t,
                              uint64_t, uint64_t, uint64_t, uint64_t,
                              uint64_t, uint64_t, uint64_t, uint64_t,
                              uint64_t, uint64_t);
      return reinterpret_cast<Fn>(function_ptr)(args[0], args[1], args[2],
                                                args[3], args[4], args[5],
                                                args[6], args[7], args[8],
                                                args[9], args[10], args[11],
                                                args[12], args[13]);
    }
    case 15: {
      using Fn = uint64_t (*)(uint64_t, uint64_t, uint64_t, uint64_t,
                              uint64_t, uint64_t, uint64_t, uint64_t,
                              uint64_t, uint64_t, uint64_t, uint64_t,
                              uint64_t, uint64_t, uint64_t);
      return reinterpret_cast<Fn>(function_ptr)(args[0], args[1], args[2],
                                                args[3], args[4], args[5],
                                                args[6], args[7], args[8],
                                                args[9], args[10], args[11],
                                                args[12], args[13], args[14]);
    }
    case 16: {
      using Fn = uint64_t (*)(uint64_t, uint64_t, uint64_t, uint64_t,
                              uint64_t, uint64_t, uint64_t, uint64_t,
                              uint64_t, uint64_t, uint64_t, uint64_t,
                              uint64_t, uint64_t, uint64_t, uint64_t);
      return reinterpret_cast<Fn>(function_ptr)(args[0], args[1], args[2],
                                                args[3], args[4], args[5],
                                                args[6], args[7], args[8],
                                                args[9], args[10], args[11],
                                                args[12], args[13], args[14],
                                                args[15]);
    }
    default: {
      std::string error_msg =
          "Functions with " + std::to_string(arg_count) +
          " arguments are not yet supported. Maximum supported: 16.";
      elx_runtime_error(error_msg.c_str());
      return Value::nil().getBits();
    }
    }
  } catch (const std::exception &e) {
    std::string error_msg =
        "Exception during function call: " + std::string(e.what());
    elx_runtime_error(error_msg.c_str());
    return Value::nil().getBits();
  } catch (...) {
    elx_runtime_error("Unknown exception during function call.");
    return Value::nil().getBits();
  }
}

static uint64_t invoke_closure_pointer(void *function_ptr, uint64_t *args,
                                        int arg_count, uint64_t *upvalue_args) {
  std::unique_ptr<uint64_t, decltype(&free)> upvalues(upvalue_args, free);
  if (!function_ptr) {
    elx_runtime_error("Closure function has no implementation.");
    return Value::nil().getBits();
  }

  try {
    switch (arg_count) {
    case 0: {
      using Fn = uint64_t (*)(uint64_t *);
      return reinterpret_cast<Fn>(function_ptr)(upvalues.get());
    }
    case 1: {
      using Fn = uint64_t (*)(uint64_t, uint64_t *);
      return reinterpret_cast<Fn>(function_ptr)(args[0], upvalues.get());
    }
    case 2: {
      using Fn = uint64_t (*)(uint64_t, uint64_t, uint64_t *);
      return reinterpret_cast<Fn>(function_ptr)(args[0], args[1],
                                                upvalues.get());
    }
    case 3: {
      using Fn = uint64_t (*)(uint64_t, uint64_t, uint64_t, uint64_t *);
      return reinterpret_cast<Fn>(function_ptr)(args[0], args[1], args[2],
                                                upvalues.get());
    }
    case 4: {
      using Fn = uint64_t (*)(uint64_t, uint64_t, uint64_t, uint64_t,
                              uint64_t *);
      return reinterpret_cast<Fn>(function_ptr)(args[0], args[1], args[2],
                                                args[3], upvalues.get());
    }
    case 5: {
      using Fn = uint64_t (*)(uint64_t, uint64_t, uint64_t, uint64_t,
                              uint64_t, uint64_t *);
      return reinterpret_cast<Fn>(function_ptr)(args[0], args[1], args[2],
                                                args[3], args[4],
                                                upvalues.get());
    }
    case 6: {
      using Fn = uint64_t (*)(uint64_t, uint64_t, uint64_t, uint64_t,
                              uint64_t, uint64_t, uint64_t *);
      return reinterpret_cast<Fn>(function_ptr)(args[0], args[1], args[2],
                                                args[3], args[4], args[5],
                                                upvalues.get());
    }
    case 7: {
      using Fn = uint64_t (*)(uint64_t, uint64_t, uint64_t, uint64_t,
                              uint64_t, uint64_t, uint64_t, uint64_t *);
      return reinterpret_cast<Fn>(function_ptr)(args[0], args[1], args[2],
                                                args[3], args[4], args[5],
                                                args[6], upvalues.get());
    }
    case 8: {
      using Fn = uint64_t (*)(uint64_t, uint64_t, uint64_t, uint64_t,
                              uint64_t, uint64_t, uint64_t, uint64_t,
                              uint64_t *);
      return reinterpret_cast<Fn>(function_ptr)(args[0], args[1], args[2],
                                                args[3], args[4], args[5],
                                                args[6], args[7],
                                                upvalues.get());
    }
    case 9: {
      using Fn = uint64_t (*)(uint64_t, uint64_t, uint64_t, uint64_t,
                              uint64_t, uint64_t, uint64_t, uint64_t,
                              uint64_t, uint64_t *);
      return reinterpret_cast<Fn>(function_ptr)(args[0], args[1], args[2],
                                                args[3], args[4], args[5],
                                                args[6], args[7], args[8],
                                                upvalues.get());
    }
    case 10: {
      using Fn = uint64_t (*)(uint64_t, uint64_t, uint64_t, uint64_t,
                              uint64_t, uint64_t, uint64_t, uint64_t,
                              uint64_t, uint64_t, uint64_t *);
      return reinterpret_cast<Fn>(function_ptr)(args[0], args[1], args[2],
                                                args[3], args[4], args[5],
                                                args[6], args[7], args[8],
                                                args[9], upvalues.get());
    }
    case 11: {
      using Fn = uint64_t (*)(uint64_t, uint64_t, uint64_t, uint64_t,
                              uint64_t, uint64_t, uint64_t, uint64_t,
                              uint64_t, uint64_t, uint64_t, uint64_t *);
      return reinterpret_cast<Fn>(function_ptr)(args[0], args[1], args[2],
                                                args[3], args[4], args[5],
                                                args[6], args[7], args[8],
                                                args[9], args[10],
                                                upvalues.get());
    }
    case 12: {
      using Fn = uint64_t (*)(uint64_t, uint64_t, uint64_t, uint64_t,
                              uint64_t, uint64_t, uint64_t, uint64_t,
                              uint64_t, uint64_t, uint64_t, uint64_t,
                              uint64_t *);
      return reinterpret_cast<Fn>(function_ptr)(args[0], args[1], args[2],
                                                args[3], args[4], args[5],
                                                args[6], args[7], args[8],
                                                args[9], args[10], args[11],
                                                upvalues.get());
    }
    case 13: {
      using Fn = uint64_t (*)(uint64_t, uint64_t, uint64_t, uint64_t,
                              uint64_t, uint64_t, uint64_t, uint64_t,
                              uint64_t, uint64_t, uint64_t, uint64_t,
                              uint64_t, uint64_t *);
      return reinterpret_cast<Fn>(function_ptr)(args[0], args[1], args[2],
                                                args[3], args[4], args[5],
                                                args[6], args[7], args[8],
                                                args[9], args[10], args[11],
                                                args[12], upvalues.get());
    }
    case 14: {
      using Fn = uint64_t (*)(uint64_t, uint64_t, uint64_t, uint64_t,
                              uint64_t, uint64_t, uint64_t, uint64_t,
                              uint64_t, uint64_t, uint64_t, uint64_t,
                              uint64_t, uint64_t, uint64_t *);
      return reinterpret_cast<Fn>(function_ptr)(args[0], args[1], args[2],
                                                args[3], args[4], args[5],
                                                args[6], args[7], args[8],
                                                args[9], args[10], args[11],
                                                args[12], args[13],
                                                upvalues.get());
    }
    case 15: {
      using Fn = uint64_t (*)(uint64_t, uint64_t, uint64_t, uint64_t,
                              uint64_t, uint64_t, uint64_t, uint64_t,
                              uint64_t, uint64_t, uint64_t, uint64_t,
                              uint64_t, uint64_t, uint64_t, uint64_t *);
      return reinterpret_cast<Fn>(function_ptr)(args[0], args[1], args[2],
                                                args[3], args[4], args[5],
                                                args[6], args[7], args[8],
                                                args[9], args[10], args[11],
                                                args[12], args[13], args[14],
                                                upvalues.get());
    }
    case 16: {
      using Fn = uint64_t (*)(uint64_t, uint64_t, uint64_t, uint64_t,
                              uint64_t, uint64_t, uint64_t, uint64_t,
                              uint64_t, uint64_t, uint64_t, uint64_t,
                              uint64_t, uint64_t, uint64_t, uint64_t,
                              uint64_t *);
      return reinterpret_cast<Fn>(function_ptr)(args[0], args[1], args[2],
                                                args[3], args[4], args[5],
                                                args[6], args[7], args[8],
                                                args[9], args[10], args[11],
                                                args[12], args[13], args[14],
                                                args[15], upvalues.get());
    }
    default: {
      std::string error_msg =
          "Closures with " + std::to_string(arg_count) +
          " arguments are not yet supported. Maximum supported: 16.";
      elx_runtime_error(error_msg.c_str());
      return Value::nil().getBits();
    }
    }
  } catch (const std::exception &e) {
    std::string error_msg =
        "Exception during closure call: " + std::string(e.what());
    elx_runtime_error(error_msg.c_str());
    return Value::nil().getBits();
  } catch (...) {
    elx_runtime_error("Unknown exception during closure call.");
    return Value::nil().getBits();
  }
}

static ObjShape *createShape(ObjShape *parent, ObjString *newField) {
  auto *shape = new ObjShape();
  shape->obj.type = ObjType::SHAPE;
  shape->parent = parent;
  if (parent) {
    shape->fieldOrder = parent->fieldOrder;
    shape->slotCache = parent->slotCache;
  }

  if (newField) {
    size_t slot = shape->fieldOrder.size();
    shape->fieldOrder.push_back(newField);
    shape->slotCache[newField] = slot;
  }

  allocated_objects.insert(shape);
  return shape;
}

static bool shapeTryGetSlot(ObjShape *shape, ObjString *field, size_t *slotOut) {
  if (!shape || !field)
    return false;

  auto it = shape->slotCache.find(field);
  if (it == shape->slotCache.end())
    return false;

  if (slotOut)
    *slotOut = it->second;
  return true;
}

static ObjShape *shapeEnsureField(ObjShape *base, ObjString *field) {
  if (!field)
    return base;

  if (!base)
    base = createShape(nullptr, nullptr);

  auto it = base->transitions.find(field);
  if (it != base->transitions.end())
    return it->second;

  ObjShape *next = createShape(base, field);
  base->transitions[field] = next;
  return next;
}

static void ensureInstanceShape(ObjInstance *instance, ObjShape *shape) {
  if (!instance)
    return;

  if (instance->shape == shape)
    return;

  instance->shape = shape;
  size_t slotCount = shape ? shape->fieldCount() : 0;
  ensureInstanceCapacity(instance, slotCount, true);
}

} // namespace

static void propertyCacheUpdate(PropertyCache *cache, ObjShape *shape,
                                size_t slot, uint32_t capacity,
                                bool is_set) {
  if (!cache || !shape || capacity == 0)
    return;

  capacity = std::min<uint32_t>(capacity, PROPERTY_CACHE_MAX_SIZE);
  if (capacity == 0)
    return;

  uint32_t boundedSlot = static_cast<uint32_t>(
      std::min<size_t>(slot, std::numeric_limits<uint32_t>::max()));

  uint32_t currentSize = std::min<uint32_t>(cache->size, capacity);
  for (uint32_t i = 0; i < currentSize; ++i) {
    PropertyCacheEntry &entry = cache->entries[i];
    if (entry.shape == shape) {
      entry.slot = boundedSlot;
      return;
    }
  }

  if (currentSize >= capacity)
    return;

  PropertyCacheEntry &entry = cache->entries[currentSize];
  entry.shape = shape;
  entry.slot = boundedSlot;
  cache->size = currentSize + 1;

#if defined(ELOXIR_ENABLE_CACHE_STATS)
  elx_cache_stats_record_property_shape_transition(is_set ? 1 : 0);
#endif
}

int elx_cache_stats_enabled() {
#if defined(ELOXIR_ENABLE_CACHE_STATS)
  return 1;
#else
  return 0;
#endif
}

void elx_cache_stats_reset() {
#if defined(ELOXIR_ENABLE_CACHE_STATS)
  g_cache_stats.reset();
#endif
}

CacheStats elx_cache_stats_snapshot() {
#if defined(ELOXIR_ENABLE_CACHE_STATS)
  return g_cache_stats.snapshot();
#else
  return kEmptyCacheStats;
#endif
}

void elx_cache_stats_dump() {
#if defined(ELOXIR_ENABLE_CACHE_STATS)
  CacheStats stats = elx_cache_stats_snapshot();
  std::cout << "CACHE_STATS {\"enabled\": true";
  std::cout << ", \"property_get_hits\": " << stats.property_get_hits;
  std::cout << ", \"property_get_misses\": " << stats.property_get_misses;
  std::cout << ", \"property_get_shape_transitions\": "
            << stats.property_get_shape_transitions;
  std::cout << ", \"property_set_hits\": " << stats.property_set_hits;
  std::cout << ", \"property_set_misses\": " << stats.property_set_misses;
  std::cout << ", \"property_set_shape_transitions\": "
            << stats.property_set_shape_transitions;
  std::cout << ", \"call_hits\": " << stats.call_hits;
  std::cout << ", \"call_misses\": " << stats.call_misses;
  std::cout << ", \"call_shape_transitions\": "
            << stats.call_shape_transitions;
  std::cout << "}" << std::endl;
#else
  std::cout << "CACHE_STATS {\"enabled\": false}" << std::endl;
#endif
}

#if defined(ELOXIR_ENABLE_CACHE_STATS)
void elx_cache_stats_record_property_hit(int is_set) {
  if (is_set) {
    g_cache_stats.property_set_hits.fetch_add(1, std::memory_order_relaxed);
  } else {
    g_cache_stats.property_get_hits.fetch_add(1, std::memory_order_relaxed);
  }
}

void elx_cache_stats_record_property_miss(int is_set) {
  if (is_set) {
    g_cache_stats.property_set_misses.fetch_add(1, std::memory_order_relaxed);
  } else {
    g_cache_stats.property_get_misses.fetch_add(1, std::memory_order_relaxed);
  }
}

void elx_cache_stats_record_property_shape_transition(int is_set) {
  if (is_set) {
    g_cache_stats.property_set_shape_transitions.fetch_add(
        1, std::memory_order_relaxed);
  } else {
    g_cache_stats.property_get_shape_transitions.fetch_add(
        1, std::memory_order_relaxed);
  }
}

void elx_cache_stats_record_call_hit(int /*kind*/) {
  g_cache_stats.call_hits.fetch_add(1, std::memory_order_relaxed);
}

void elx_cache_stats_record_call_miss() {
  g_cache_stats.call_misses.fetch_add(1, std::memory_order_relaxed);
}

void elx_cache_stats_record_call_transition(int /*previous_kind*/, int /*new_kind*/) {
  g_cache_stats.call_shape_transitions.fetch_add(1, std::memory_order_relaxed);
}
#endif

static const char *getString(Value v) {
  if (!v.isObj())
    return nullptr;
  void *obj_ptr = v.asObj();
  if (obj_ptr == nullptr)
    return nullptr;

  ObjString *str = static_cast<ObjString *>(obj_ptr);
  if (str->obj.type != ObjType::STRING)
    return nullptr;
  return str->chars;
}

static ObjString *getStringObject(Value v) {
  if (!v.isObj())
    return nullptr;

  void *obj_ptr = v.asObj();
  if (obj_ptr == nullptr)
    return nullptr;

  ObjString *str = static_cast<ObjString *>(obj_ptr);
  if (str->obj.type != ObjType::STRING)
    return nullptr;
  return str;
}

static ObjFunction *getFunction(Value v) {
  if (!v.isObj())
    return nullptr;

  void *obj_ptr = v.asObj();
  if (obj_ptr == nullptr)
    return nullptr;

  ObjFunction *func = static_cast<ObjFunction *>(obj_ptr);
  if (func->obj.type != ObjType::FUNCTION)
    return nullptr;
  return func;
}

static ObjNative *getNative(Value v) {
  if (!v.isObj())
    return nullptr;

  void *obj_ptr = v.asObj();
  if (obj_ptr == nullptr)
    return nullptr;

  if (allocated_objects.find(obj_ptr) == allocated_objects.end())
    return nullptr;

  ObjNative *native = static_cast<ObjNative *>(obj_ptr);
  if (native->obj.type != ObjType::NATIVE)
    return nullptr;
  return native;
}

static ObjClosure *getClosure(Value v) {
  if (!v.isObj())
    return nullptr;

  void *obj_ptr = v.asObj();
  if (obj_ptr == nullptr)
    return nullptr;

  ObjClosure *closure = static_cast<ObjClosure *>(obj_ptr);
  if (closure->obj.type != ObjType::CLOSURE)
    return nullptr;
  return closure;
}

static ObjUpvalue *getUpvalue(Value v) {
  if (!v.isObj())
    return nullptr;

  void *obj_ptr = v.asObj();
  if (obj_ptr == nullptr)
    return nullptr;

  ObjUpvalue *upvalue = static_cast<ObjUpvalue *>(obj_ptr);
  if (upvalue->obj.type != ObjType::UPVALUE)
    return nullptr;
  return upvalue;
}

static ObjClass *getClass(Value v) {
  if (!v.isObj())
    return nullptr;

  void *obj_ptr = v.asObj();
  if (obj_ptr == nullptr)
    return nullptr;

  ObjClass *klass = static_cast<ObjClass *>(obj_ptr);
  if (klass->obj.type != ObjType::CLASS)
    return nullptr;
  return klass;
}

static ObjInstance *getInstance(Value v) {
  if (!v.isObj())
    return nullptr;

  void *obj_ptr = v.asObj();
  if (obj_ptr == nullptr)
    return nullptr;

  ObjInstance *instance = static_cast<ObjInstance *>(obj_ptr);
  if (instance->obj.type != ObjType::INSTANCE)
    return nullptr;
  return instance;
}

static ObjShape *loadCachedShape(uint64_t *cached_shape_bits) {
  if (!cached_shape_bits)
    return nullptr;
  uint64_t raw = *cached_shape_bits;
  if (raw == 0)
    return nullptr;
  return reinterpret_cast<ObjShape *>(raw);
}

static void storeCachedShape(uint64_t *cached_shape_bits, ObjShape *shape) {
  if (!cached_shape_bits)
    return;
  *cached_shape_bits = reinterpret_cast<uint64_t>(shape);
}

<<<<<<< HEAD
static size_t loadCachedSlot(uint64_t *cached_slot) {
  if (!cached_slot)
    return 0;
  return static_cast<size_t>(*cached_slot);
}

static void storeCachedSlot(uint64_t *cached_slot, size_t slot) {
  if (!cached_slot)
    return;
  *cached_slot = static_cast<uint64_t>(slot);
}

static ObjBoundMethod *getBoundMethod(Value v) {
  if (!v.isObj())
    return nullptr;

  void *obj_ptr = v.asObj();
  if (obj_ptr == nullptr)
    return nullptr;

  ObjBoundMethod *bound = static_cast<ObjBoundMethod *>(obj_ptr);
  if (bound->obj.type != ObjType::BOUND_METHOD)
    return nullptr;
  return bound;
}

=======
>>>>>>> 9cd4df8e
static uint64_t findMethodOnClass(ObjClass *klass, ObjString *name);
static ObjShape *ensureInstanceShape(ObjInstance *instance) {
  if (!instance)
    return nullptr;
  if (instance->shape)
    return instance->shape;
  if (instance->klass) {
    instance->shape = instance->klass->defaultShape;
  }
  return instance->shape;
}

static ObjString *extractStringKey(uint64_t string_bits, std::string *out) {
  Value string_val = Value::fromBits(string_bits);
  ObjString *str = getStringObject(string_val);
  if (!str)
    return nullptr;

  if (out) {
    out->assign(str->chars, str->length);
  }

  return str;
}

static void destroyObject(Obj *obj) {
  switch (obj->type) {
  case ObjType::CLASS:
    if (auto *klass = reinterpret_cast<ObjClass *>(obj)) {
      shapeDestroyTree(klass->rootShape);
      klass->rootShape = nullptr;
      klass->defaultShape = nullptr;
      delete klass;
    }
    break;
  case ObjType::INSTANCE:
    releaseInstanceObject(reinterpret_cast<ObjInstance *>(obj));
    break;
  case ObjType::BOUND_METHOD:
    delete reinterpret_cast<ObjBoundMethod *>(obj);
    break;
  case ObjType::NATIVE:
    delete reinterpret_cast<ObjNative *>(obj);
    break;
  case ObjType::SHAPE:
    delete reinterpret_cast<ObjShape *>(obj);
    break;
  default:
    free(obj);
    break;
  }
}

uint64_t elx_print(uint64_t bits) {
  Value v = Value::fromBits(bits);
  switch (v.tag()) {
  case Tag::NUMBER:
    std::cout << v.asNum();
    break;
  case Tag::BOOL:
    std::cout << (v.asBool() ? "true" : "false");
    break;
  case Tag::NIL:
    std::cout << "nil";
    break;
  case Tag::OBJ: {
    void *obj_ptr = v.asObj();
    if (!obj_ptr) {
      std::cout << "<obj>";
      break;
    }

    Obj *obj = static_cast<Obj *>(obj_ptr);
    switch (obj->type) {
    case ObjType::STRING: {
      const char *str = getString(v);
      if (str) {
        std::cout << str;
      } else {
        std::cout << "<string>";
      }
      break;
    }
    case ObjType::FUNCTION: {
      ObjFunction *func = getFunction(v);
      if (func && func->name) {
        std::cout << "<fn " << func->name << ">";
      } else {
        std::cout << "<function>";
      }
      break;
    }
    case ObjType::NATIVE: {
      ObjNative *native = static_cast<ObjNative *>(obj_ptr);
      if (native && native->name && native->name[0] != '\0') {
        std::cout << "<native fn " << native->name << ">";
      } else {
        std::cout << "<native fn>";
      }
      break;
    }
    case ObjType::CLOSURE: {
      ObjClosure *closure = getClosure(v);
      if (closure && closure->function && closure->function->name) {
        std::cout << "<closure " << closure->function->name << ">";
      } else {
        std::cout << "<closure>";
      }
      break;
    }
    case ObjType::UPVALUE: {
      std::cout << "<upvalue>";
      break;
    }
    case ObjType::CLASS: {
      ObjClass *klass = static_cast<ObjClass *>(obj_ptr);
      if (klass && klass->name) {
        std::cout << klass->name->chars;
      } else {
        std::cout << "<class>";
      }
      break;
    }
    case ObjType::INSTANCE: {
      ObjInstance *instance = static_cast<ObjInstance *>(obj_ptr);
      if (instance && instance->klass && instance->klass->name) {
        std::cout << instance->klass->name->chars << " instance";
      } else {
        std::cout << "<instance>";
      }
      break;
    }
    case ObjType::BOUND_METHOD: {
      ObjBoundMethod *bound = static_cast<ObjBoundMethod *>(obj_ptr);
      if (bound) {
        Value method_val = Value::fromBits(bound->method);
        ObjClosure *closure = getClosure(method_val);
        if (closure && closure->function && closure->function->name) {
          std::cout << "<fn " << closure->function->name << ">";
          break;
        }

        ObjFunction *func = getFunction(method_val);
        if (func && func->name) {
          std::cout << "<fn " << func->name << ">";
          break;
        }
      }
      std::cout << "<bound method>";
      break;
    }
    default:
      std::cout << "<obj>";
      break;
    }
    break;
  }
  default:
    std::cout << "<unknown>";
    break;
  }
  std::cout << '\n';
  return bits;
}

uint64_t elx_clock() {
  auto secs =
      std::chrono::duration<double>(std::chrono::system_clock::now()
                                        .time_since_epoch())
          .count();
  return Value::number(secs).getBits();
}

uint64_t elx_readLine() {
  std::string line;
  if (std::getline(std::cin, line)) {
    return elx_intern_string(line.c_str(), line.length());
  } else {
    return Value::nil().getBits();
  }
}

static uint64_t native_clock_adapter(int arg_count, const uint64_t * /*args*/) {
  if (arg_count != 0) {
    std::string error_msg = formatArityError("clock", 0, arg_count);
    elx_runtime_error(error_msg.c_str());
    return Value::nil().getBits();
  }
  return elx_clock();
}

static uint64_t native_readLine_adapter(int arg_count,
                                        const uint64_t * /*args*/) {
  if (arg_count != 0) {
    std::string error_msg = formatArityError("readLine", 0, arg_count);
    elx_runtime_error(error_msg.c_str());
    return Value::nil().getBits();
  }
  return elx_readLine();
}

uint64_t elx_debug_string_address(uint64_t str_bits) {
  Value v = Value::fromBits(str_bits);
  if (v.isObj()) {
    void *obj_ptr = v.asObj();
    ObjString *str = static_cast<ObjString *>(obj_ptr);
    if (str && str->obj.type == ObjType::STRING) {
      std::cout << "String \"" << str->chars << "\" at address: " << obj_ptr
                << std::endl;
    }
  }
  return str_bits; // Pass through the value
}

uint64_t elx_intern_string(const char *chars, int length) {
  // Create a std::string for lookup in the intern table
  std::string str(chars, length);

  // Check if this string is already interned globally
  auto intern_it = global_interned_strings.find(str);
  if (intern_it != global_interned_strings.end()) {
    return intern_it->second; // Return the existing interned string
  }

  // If not found, create a new string object
  uint64_t new_string = elx_allocate_string(chars, length);

  // Add it to the global intern table
  global_interned_strings[str] = new_string;

  return new_string;
}

uint64_t elx_allocate_string(const char *chars, int length) {
  // Allocate memory for the string object
  size_t size = sizeof(ObjString) + length + 1; // +1 for null terminator
  ObjString *str = static_cast<ObjString *>(malloc(size));
  if (!str) {
    return Value::nil().getBits();
  }

  str->obj.type = ObjType::STRING;
  str->length = length;
  std::memcpy(str->chars, chars, length);
  str->chars[length] = '\0'; // null terminate

  // Track the allocation
  allocated_objects.insert(str);

  return Value::object(str).getBits();
}

void elx_free_object(uint64_t obj_bits) {
  Value v = Value::fromBits(obj_bits);
  if (!v.isObj())
    return;

  Obj *obj = static_cast<Obj *>(v.asObj());

  // Remove from tracking registry
  allocated_objects.erase(obj);

  destroyObject(obj);
}

uint64_t elx_concatenate_strings(uint64_t a_bits, uint64_t b_bits) {
  Value a = Value::fromBits(a_bits);
  Value b = Value::fromBits(b_bits);

  if (!a.isObj() || !b.isObj()) {
    // Return nil if either operand is not an object
    return Value::nil().getBits();
  }

  ObjString *str_a = static_cast<ObjString *>(a.asObj());
  ObjString *str_b = static_cast<ObjString *>(b.asObj());

  if (str_a->obj.type != ObjType::STRING ||
      str_b->obj.type != ObjType::STRING) {
    return Value::nil().getBits();
  }

  int new_length = str_a->length + str_b->length;
  size_t size = sizeof(ObjString) + new_length + 1;
  ObjString *result = static_cast<ObjString *>(malloc(size));

  result->obj.type = ObjType::STRING;
  result->length = new_length;

  std::memcpy(result->chars, str_a->chars, str_a->length);
  std::memcpy(result->chars + str_a->length, str_b->chars, str_b->length);
  result->chars[new_length] = '\0';

  // Track the allocation
  allocated_objects.insert(result);

  return Value::object(result).getBits();
}

int elx_strings_equal(uint64_t a_bits, uint64_t b_bits) {
  Value a = Value::fromBits(a_bits);
  Value b = Value::fromBits(b_bits);

  if (!a.isObj() || !b.isObj())
    return 0;

  ObjString *str_a = static_cast<ObjString *>(a.asObj());
  ObjString *str_b = static_cast<ObjString *>(b.asObj());

  if (str_a->obj.type != ObjType::STRING ||
      str_b->obj.type != ObjType::STRING) {
    return 0;
  }

  if (str_a->length != str_b->length)
    return 0;

  return std::memcmp(str_a->chars, str_b->chars, str_a->length) == 0 ? 1 : 0;
}

int elx_strings_equal_interned(uint64_t a_bits, uint64_t b_bits) {
  Value a = Value::fromBits(a_bits);
  Value b = Value::fromBits(b_bits);

  ObjString *str_a = getStringObject(a);
  ObjString *str_b = getStringObject(b);
  if (!str_a || !str_b) {
    return elx_strings_equal(a_bits, b_bits);
  }

<<<<<<< HEAD
  return str_a == str_b ? 1 : 0;
=======
  if (str_a == str_b) {
    return 1;
  }

  return elx_strings_equal(a_bits, b_bits);
>>>>>>> 9cd4df8e
}

int elx_value_is_string(uint64_t value_bits) {
  Value value = Value::fromBits(value_bits);
  ObjString *string_obj = getStringObject(value);
  return string_obj != nullptr ? 1 : 0;
}

int elx_is_function(uint64_t value_bits) {
  Value v = Value::fromBits(value_bits);
  ObjFunction *func = getFunction(v);
  return func ? 1 : 0;
}

uint64_t elx_allocate_function(const char *name, int arity,
                               void *llvm_function) {
  // Allocate memory for the function object
  size_t name_len = 0;
  if (name) {
    // Calculate string length manually
    const char *p = name;
    while (*p) {
      name_len++;
      p++;
    }
  }
  size_t size = sizeof(ObjFunction) + name_len + 1; // +1 for null terminator
  ObjFunction *func = static_cast<ObjFunction *>(malloc(size));
  if (!func) {
    return Value::nil().getBits();
  }

  func->obj.type = ObjType::FUNCTION;
  func->arity = arity;
  func->llvm_function = llvm_function;

  // Copy the name after the function struct
  char *name_storage = reinterpret_cast<char *>(func + 1);
  if (name) {
    std::memcpy(name_storage, name, name_len);
  }
  name_storage[name_len] = '\0';
  func->name = name_storage;

  // Track the allocation
  allocated_objects.insert(func);

  return Value::object(func).getBits();
}

uint64_t elx_call_function(uint64_t func_bits, uint64_t *args, int arg_count) {
  // Clear any previous runtime errors
  elx_clear_runtime_error();

  Value func_val = Value::fromBits(func_bits);
  ObjFunction *func = getFunction(func_val);
  if (!func) {
    elx_runtime_error("Can only call functions and classes.");
    return Value::nil().getBits();
  }

  if (arg_count != func->arity) {
    std::string error_msg = formatArityError(func, arg_count);
    elx_runtime_error(error_msg.c_str());
    return Value::nil().getBits();
  }

  // Validate argument count against Lox limit
  if (arg_count > 255) {
    std::string error_msg = "Function arity (" + std::to_string(arg_count) +
                            ") exceeds Lox limit of 255 parameters.";
    elx_runtime_error(error_msg.c_str());
    return Value::nil().getBits();
  }

  if (!func->llvm_function) {
    elx_runtime_error("Function has no implementation.");
    return Value::nil().getBits();
  }

  void *function_ptr = func->llvm_function;

  try {
    switch (arg_count) {
    case 0: {
      using FunctionPtr = uint64_t (*)();
      auto fn = reinterpret_cast<FunctionPtr>(function_ptr);
      return fn();
    }
    case 1: {
      using FunctionPtr = uint64_t (*)(uint64_t);
      auto fn = reinterpret_cast<FunctionPtr>(function_ptr);
      return fn(args[0]);
    }
    case 2: {
      using FunctionPtr = uint64_t (*)(uint64_t, uint64_t);
      auto fn = reinterpret_cast<FunctionPtr>(function_ptr);
      return fn(args[0], args[1]);
    }
    case 3: {
      using FunctionPtr = uint64_t (*)(uint64_t, uint64_t, uint64_t);
      auto fn = reinterpret_cast<FunctionPtr>(function_ptr);
      return fn(args[0], args[1], args[2]);
    }
    case 4: {
      using FunctionPtr = uint64_t (*)(uint64_t, uint64_t, uint64_t, uint64_t);
      auto fn = reinterpret_cast<FunctionPtr>(function_ptr);
      return fn(args[0], args[1], args[2], args[3]);
    }
    case 5: {
      using FunctionPtr =
          uint64_t (*)(uint64_t, uint64_t, uint64_t, uint64_t, uint64_t);
      auto fn = reinterpret_cast<FunctionPtr>(function_ptr);
      return fn(args[0], args[1], args[2], args[3], args[4]);
    }
    case 6: {
      using FunctionPtr =
          uint64_t (*)(uint64_t, uint64_t, uint64_t, uint64_t, uint64_t,
                       uint64_t);
      auto fn = reinterpret_cast<FunctionPtr>(function_ptr);
      return fn(args[0], args[1], args[2], args[3], args[4], args[5]);
    }
    case 7: {
      using FunctionPtr =
          uint64_t (*)(uint64_t, uint64_t, uint64_t, uint64_t, uint64_t,
                       uint64_t, uint64_t);
      auto fn = reinterpret_cast<FunctionPtr>(function_ptr);
      return fn(args[0], args[1], args[2], args[3], args[4], args[5], args[6]);
    }
    case 8: {
      using FunctionPtr =
          uint64_t (*)(uint64_t, uint64_t, uint64_t, uint64_t, uint64_t,
                       uint64_t, uint64_t, uint64_t);
      auto fn = reinterpret_cast<FunctionPtr>(function_ptr);
      return fn(args[0], args[1], args[2], args[3], args[4], args[5], args[6],
                args[7]);
    }
    case 9: {
      using FunctionPtr =
          uint64_t (*)(uint64_t, uint64_t, uint64_t, uint64_t, uint64_t,
                       uint64_t, uint64_t, uint64_t, uint64_t);
      auto fn = reinterpret_cast<FunctionPtr>(function_ptr);
      return fn(args[0], args[1], args[2], args[3], args[4], args[5], args[6],
                args[7], args[8]);
    }
    case 10: {
      using FunctionPtr =
          uint64_t (*)(uint64_t, uint64_t, uint64_t, uint64_t, uint64_t,
                       uint64_t, uint64_t, uint64_t, uint64_t, uint64_t);
      auto fn = reinterpret_cast<FunctionPtr>(function_ptr);
      return fn(args[0], args[1], args[2], args[3], args[4], args[5], args[6],
                args[7], args[8], args[9]);
    }
    case 11: {
      using FunctionPtr =
          uint64_t (*)(uint64_t, uint64_t, uint64_t, uint64_t, uint64_t,
                       uint64_t, uint64_t, uint64_t, uint64_t, uint64_t,
                       uint64_t);
      auto fn = reinterpret_cast<FunctionPtr>(function_ptr);
      return fn(args[0], args[1], args[2], args[3], args[4], args[5], args[6],
                args[7], args[8], args[9], args[10]);
    }
    case 12: {
      using FunctionPtr =
          uint64_t (*)(uint64_t, uint64_t, uint64_t, uint64_t, uint64_t,
                       uint64_t, uint64_t, uint64_t, uint64_t, uint64_t,
                       uint64_t, uint64_t);
      auto fn = reinterpret_cast<FunctionPtr>(function_ptr);
      return fn(args[0], args[1], args[2], args[3], args[4], args[5], args[6],
                args[7], args[8], args[9], args[10], args[11]);
    }
    case 13: {
      using FunctionPtr =
          uint64_t (*)(uint64_t, uint64_t, uint64_t, uint64_t, uint64_t,
                       uint64_t, uint64_t, uint64_t, uint64_t, uint64_t,
                       uint64_t, uint64_t, uint64_t);
      auto fn = reinterpret_cast<FunctionPtr>(function_ptr);
      return fn(args[0], args[1], args[2], args[3], args[4], args[5], args[6],
                args[7], args[8], args[9], args[10], args[11], args[12]);
    }
    case 14: {
      using FunctionPtr =
          uint64_t (*)(uint64_t, uint64_t, uint64_t, uint64_t, uint64_t,
                       uint64_t, uint64_t, uint64_t, uint64_t, uint64_t,
                       uint64_t, uint64_t, uint64_t, uint64_t);
      auto fn = reinterpret_cast<FunctionPtr>(function_ptr);
      return fn(args[0], args[1], args[2], args[3], args[4], args[5], args[6],
                args[7], args[8], args[9], args[10], args[11], args[12],
                args[13]);
    }
    case 15: {
      using FunctionPtr =
          uint64_t (*)(uint64_t, uint64_t, uint64_t, uint64_t, uint64_t,
                       uint64_t, uint64_t, uint64_t, uint64_t, uint64_t,
                       uint64_t, uint64_t, uint64_t, uint64_t, uint64_t);
      auto fn = reinterpret_cast<FunctionPtr>(function_ptr);
      return fn(args[0], args[1], args[2], args[3], args[4], args[5], args[6],
                args[7], args[8], args[9], args[10], args[11], args[12],
                args[13], args[14]);
    }
    case 16: {
      using FunctionPtr =
          uint64_t (*)(uint64_t, uint64_t, uint64_t, uint64_t, uint64_t,
                       uint64_t, uint64_t, uint64_t, uint64_t, uint64_t,
                       uint64_t, uint64_t, uint64_t, uint64_t, uint64_t,
                       uint64_t);
      auto fn = reinterpret_cast<FunctionPtr>(function_ptr);
      return fn(args[0], args[1], args[2], args[3], args[4], args[5], args[6],
                args[7], args[8], args[9], args[10], args[11], args[12],
                args[13], args[14], args[15]);
    }
    default: {
      std::string error_msg =
          "Functions with " + std::to_string(arg_count) +
          " arguments are not yet supported. Maximum supported: 16.";
      elx_runtime_error(error_msg.c_str());
      return Value::nil().getBits();
    }
    }
  } catch (const std::exception &e) {
    std::string error_msg =
        "Exception during function call: " + std::string(e.what());
    elx_runtime_error(error_msg.c_str());
    return Value::nil().getBits();
  } catch (...) {
    elx_runtime_error("Unknown exception during function call.");
    return Value::nil().getBits();
  }
}

uint64_t elx_allocate_native(const char *name, int arity, NativeFn function) {
  if (!function) {
    return Value::nil().getBits();
  }

  size_t name_len = 0;
  if (name) {
    const char *p = name;
    while (*p) {
      ++name_len;
      ++p;
    }
  }

  size_t size = sizeof(ObjNative) + name_len + 1;
  ObjNative *native = static_cast<ObjNative *>(malloc(size));
  if (!native) {
    return Value::nil().getBits();
  }

  native->obj.type = ObjType::NATIVE;
  native->function = function;
  native->arity = arity;

  char *name_storage = reinterpret_cast<char *>(native + 1);
  if (name && name_len > 0) {
    std::memcpy(name_storage, name, name_len);
    name_storage[name_len] = '\0';
    native->name = name_storage;
  } else {
    name_storage[0] = '\0';
    native->name = nullptr;
  }

  allocated_objects.insert(native);
  return Value::object(native).getBits();
}

uint64_t elx_call_native(uint64_t native_bits, uint64_t *args, int arg_count) {
  elx_clear_runtime_error();

  Value native_val = Value::fromBits(native_bits);
  ObjNative *native = getNative(native_val);
  if (!native || !native->function) {
    elx_runtime_error("Can only call functions and classes.");
    return Value::nil().getBits();
  }

  if (native->arity >= 0 && arg_count != native->arity) {
    const char *name = native->name ? native->name : "<native fn>";
    std::string error_msg = formatArityError(name, native->arity, arg_count);
    elx_runtime_error(error_msg.c_str());
    return Value::nil().getBits();
  }

  CallDepthGuard depth_guard;
  if (!depth_guard.entered()) {
    elx_runtime_error("Stack overflow.");
    return Value::nil().getBits();
  }

  try {
    return native->function(args, arg_count);
  } catch (const std::exception &e) {
    std::string error_msg =
        "Exception during native call: " + std::string(e.what());
    elx_runtime_error(error_msg.c_str());
    return Value::nil().getBits();
  } catch (...) {
    elx_runtime_error("Unknown exception during native call.");
    return Value::nil().getBits();
  }
}

uint64_t elx_call_value(uint64_t callee_bits, uint64_t *args, int arg_count) {
  // Start each call without a pending runtime error.
  elx_clear_runtime_error();

  Value callee_val = Value::fromBits(callee_bits);
  if (!callee_val.isObj()) {
    elx_runtime_error("Can only call functions and classes.");
    return Value::nil().getBits();
  }

  void *obj_ptr = callee_val.asObj();
  if (obj_ptr == nullptr) {
    elx_runtime_error("Can only call functions and classes.");
    return Value::nil().getBits();
  }

  Obj *obj = static_cast<Obj *>(obj_ptr);

  switch (obj->type) {
  case ObjType::FUNCTION:
    return elx_call_function(callee_bits, args, arg_count);
  case ObjType::NATIVE:
    return elx_call_native(callee_bits, args, arg_count);
  case ObjType::CLOSURE:
    return elx_call_closure(callee_bits, args, arg_count);
  case ObjType::CLASS: {
    ObjClass *klass = static_cast<ObjClass *>(obj_ptr);

    uint64_t instance_bits = elx_instantiate_class(callee_bits);
    if (elx_has_runtime_error())
      return Value::nil().getBits();

    uint64_t init_bits = elx_intern_string("init", 4);
    ObjString *init_name = getStringObject(Value::fromBits(init_bits));
    uint64_t initializer_bits =
        init_name ? findMethodOnClass(klass, init_name) : Value::nil().getBits();
    if (initializer_bits != Value::nil().getBits()) {
      Value initializer_val = Value::fromBits(initializer_bits);
      ObjClosure *init_closure = getClosure(initializer_val);
      ObjFunction *init_func =
          init_closure ? init_closure->function : getFunction(initializer_val);

      const char *init_name = "init";
      int expected_user_args = 0;
      if (init_func) {
        if (init_func->name && init_func->name[0] != '\0')
          init_name = init_func->name;
        int expected_total = init_func->arity;
        expected_user_args = expected_total > 0 ? expected_total - 1 : 0;
      }

      if (arg_count != expected_user_args) {
        std::string error_msg =
            formatArityError(init_name, expected_user_args, arg_count);
        elx_runtime_error(error_msg.c_str());
        return Value::nil().getBits();
      }

      uint64_t bound_bits = elx_bind_method(instance_bits, initializer_bits);
      if (elx_has_runtime_error())
        return Value::nil().getBits();

      elx_call_value(bound_bits, args, arg_count);
      if (elx_has_runtime_error())
        return Value::nil().getBits();
    } else if (arg_count != 0) {
      const char *class_name =
          (klass->name && klass->name->chars && klass->name->length > 0)
              ? klass->name->chars
              : "<anonymous>";
      std::string error_msg = formatArityError(class_name, 0, arg_count);
      elx_runtime_error(error_msg.c_str());
      return Value::nil().getBits();
    }

    return instance_bits;
  }
  case ObjType::BOUND_METHOD: {
    ObjBoundMethod *bound = getBoundMethod(callee_val);
    if (!bound) {
      elx_runtime_error("Can only call functions and classes.");
      return Value::nil().getBits();
    }

    Value method_val = Value::fromBits(bound->method);
    ObjClosure *closure = getClosure(method_val);
    ObjFunction *func =
        closure ? closure->function : getFunction(method_val);

    const char *method_name = (func && func->name && func->name[0] != '\0')
                                  ? func->name
                                  : "<anonymous>";
    if (func) {
      int expected_total = func->arity;
      int expected_user_args = expected_total > 0 ? expected_total - 1 : 0;
      if (arg_count != expected_user_args) {
        std::string error_msg =
            formatArityError(method_name, expected_user_args, arg_count);
        elx_runtime_error(error_msg.c_str());
        return Value::nil().getBits();
      }
    }

    std::vector<uint64_t> method_args(static_cast<size_t>(arg_count) + 1);
    method_args[0] = bound->receiver;
    for (int i = 0; i < arg_count; ++i) {
      method_args[i + 1] = args ? args[i] : Value::nil().getBits();
    }

    int call_arg_count = static_cast<int>(method_args.size());
    if (closure) {
      return elx_call_closure(bound->method, method_args.data(),
                              call_arg_count);
    }

    if (func) {
      return elx_call_function(bound->method, method_args.data(),
                               call_arg_count);
    }

    return elx_call_value(bound->method, method_args.data(), call_arg_count);
  }
  default:
    elx_runtime_error("Can only call functions and classes.");
    return Value::nil().getBits();
  }
}

// Global open upvalues list for proper closure behavior
static ObjUpvalue *open_upvalues = nullptr;

uint64_t elx_allocate_upvalue(uint64_t *slot) {
  // Check if we already have an upvalue for this slot
  ObjUpvalue *prev_upvalue = nullptr;
  ObjUpvalue *upvalue = open_upvalues;

  while (upvalue != nullptr && upvalue->location > slot) {
    prev_upvalue = upvalue;
    upvalue = upvalue->next;
  }

  if (upvalue != nullptr && upvalue->location == slot) {
    // Reuse existing upvalue
    return Value::object(upvalue).getBits();
  }

  // Create new upvalue
  ObjUpvalue *created_upvalue =
      static_cast<ObjUpvalue *>(malloc(sizeof(ObjUpvalue)));
  if (!created_upvalue) {
    return Value::nil().getBits();
  }

  created_upvalue->obj.type = ObjType::UPVALUE;
  created_upvalue->location = slot;
  created_upvalue->closed = 0;
  created_upvalue->next = upvalue;

  // Insert into open upvalues list
  if (prev_upvalue == nullptr) {
    open_upvalues = created_upvalue;
  } else {
    prev_upvalue->next = created_upvalue;
  }

  // Track the allocation
  allocated_objects.insert(created_upvalue);

  return Value::object(created_upvalue).getBits();
}

uint64_t elx_allocate_upvalue_with_value(uint64_t value) {
  // Create new upvalue that immediately captures the given value
  ObjUpvalue *created_upvalue =
      static_cast<ObjUpvalue *>(malloc(sizeof(ObjUpvalue)));
  if (!created_upvalue) {
    return Value::nil().getBits();
  }

  created_upvalue->obj.type = ObjType::UPVALUE;
  created_upvalue->location = nullptr; // No reference to original storage
  created_upvalue->closed = value; // Immediately close with the captured value
  created_upvalue->next = nullptr; // Not part of the open upvalues list

  // Track the allocation
  allocated_objects.insert(created_upvalue);

  return Value::object(created_upvalue).getBits();
}

uint64_t elx_allocate_closure(uint64_t function_bits, int upvalue_count) {
  Value func_val = Value::fromBits(function_bits);
  ObjFunction *function = getFunction(func_val);

  if (!function) {
    elx_runtime_error("Cannot create closure from non-function.");
    return Value::nil().getBits();
  }

  // Allocate closure object with space for upvalue array
  size_t size = sizeof(ObjClosure) + sizeof(ObjUpvalue *) * upvalue_count;
  ObjClosure *closure = static_cast<ObjClosure *>(malloc(size));
  if (!closure) {
    return Value::nil().getBits();
  }

  closure->obj.type = ObjType::CLOSURE;
  closure->function = function;
  closure->upvalue_count = upvalue_count;

  // Set upvalues array pointer to space after closure struct
  if (upvalue_count > 0) {
    closure->upvalues = reinterpret_cast<ObjUpvalue **>(closure + 1);
    // Initialize to nullptr
    for (int i = 0; i < upvalue_count; i++) {
      closure->upvalues[i] = nullptr;
    }
  } else {
    closure->upvalues = nullptr;
  }

  // Track the allocation
  allocated_objects.insert(closure);

  return Value::object(closure).getBits();
}

void elx_set_closure_upvalue(uint64_t closure_bits, int index,
                             uint64_t upvalue_bits) {
  Value closure_val = Value::fromBits(closure_bits);
  ObjClosure *closure = getClosure(closure_val);

  if (!closure) {
    elx_runtime_error("Cannot set upvalue on non-closure.");
    return;
  }

  if (index < 0 || index >= closure->upvalue_count) {
    elx_runtime_error("Upvalue index out of bounds.");
    return;
  }

  Value upvalue_val = Value::fromBits(upvalue_bits);
  ObjUpvalue *upvalue = getUpvalue(upvalue_val);

  if (!upvalue) {
    elx_runtime_error("Cannot set non-upvalue as closure upvalue.");
    return;
  }

  closure->upvalues[index] = upvalue;
}

uint64_t elx_get_upvalue_value(uint64_t upvalue_bits) {
  Value upvalue_val = Value::fromBits(upvalue_bits);
  ObjUpvalue *upvalue = getUpvalue(upvalue_val);

  if (!upvalue) {
    elx_runtime_error("Cannot get value from non-upvalue.");
    return Value::nil().getBits();
  }

  if (upvalue->location != nullptr) {
    // Upvalue is still open, return current value
    return *(upvalue->location);
  } else {
    // Upvalue is closed, return stored value
    return upvalue->closed;
  }
}

void elx_set_upvalue_value(uint64_t upvalue_bits, uint64_t value) {
  Value upvalue_val = Value::fromBits(upvalue_bits);
  ObjUpvalue *upvalue = getUpvalue(upvalue_val);

  if (!upvalue) {
    elx_runtime_error("Cannot set value on non-upvalue.");
    return;
  }

  if (upvalue->location != nullptr) {
    // Upvalue is still open, set current value
    *(upvalue->location) = value;
  } else {
    // Upvalue is closed, set stored value
    upvalue->closed = value;
  }
}

void elx_close_upvalues(uint64_t *last_local) {
  while (open_upvalues != nullptr && open_upvalues->location >= last_local) {
    ObjUpvalue *upvalue = open_upvalues;
    open_upvalues = upvalue->next;
    if (upvalue->location != nullptr) {
      upvalue->closed = *(upvalue->location);
      upvalue->location = nullptr;
    }
    upvalue->next = nullptr;
  }
}

uint64_t elx_call_closure(uint64_t closure_bits, uint64_t *args,
                          int arg_count) {
  // Clear any previous runtime errors
  elx_clear_runtime_error();

  Value closure_val = Value::fromBits(closure_bits);
  ObjClosure *closure = getClosure(closure_val);

  if (!closure) {
    elx_runtime_error("Can only call functions and classes.");
    return Value::nil().getBits();
  }

  ObjFunction *func = closure->function;
  if (!func) {
    elx_runtime_error("Closure has no function.");
    return Value::nil().getBits();
  }

  if (arg_count != func->arity) {
    std::string error_msg = formatArityError(func, arg_count);
    elx_runtime_error(error_msg.c_str());
    return Value::nil().getBits();
  }

  // Validate argument count against Lox limit
  if (arg_count > 255) {
    std::string error_msg = "Function arity (" + std::to_string(arg_count) +
                            ") exceeds Lox limit of 255 parameters.";
    elx_runtime_error(error_msg.c_str());
    return Value::nil().getBits();
  }

  void *target = func->llvm_function;
  if (!target) {
    elx_runtime_error("Closure function has no implementation.");
    return Value::nil().getBits();
  }

  CallDepthGuard depth_guard;
  if (!depth_guard.entered()) {
    elx_runtime_error("Stack overflow.");
    return Value::nil().getBits();
  }

  if (closure->upvalue_count == 0) {
    return invoke_function_pointer(target, args, arg_count);
  }

  uint64_t *upvalue_args =
      static_cast<uint64_t *>(malloc(sizeof(uint64_t) * closure->upvalue_count));
  if (!upvalue_args) {
    elx_runtime_error("Failed to allocate upvalue arguments.");
    return Value::nil().getBits();
  }

  for (int i = 0; i < closure->upvalue_count; i++) {
    if (closure->upvalues[i] != nullptr) {
      upvalue_args[i] = Value::object(closure->upvalues[i]).getBits();
    } else {
      upvalue_args[i] = Value::nil().getBits();
    }
  }

  return invoke_closure_pointer(target, args, arg_count, upvalue_args);
}

int elx_is_closure(uint64_t value_bits) {
  Value v = Value::fromBits(value_bits);
  ObjClosure *closure = getClosure(v);
  bool result = closure != nullptr;
  return result ? 1 : 0;
}

int elx_is_native(uint64_t value_bits) {
  Value v = Value::fromBits(value_bits);
  ObjNative *native = getNative(v);
  return native ? 1 : 0;
}

int elx_is_class(uint64_t value_bits) {
  Value v = Value::fromBits(value_bits);
  ObjClass *klass = getClass(v);
  return klass ? 1 : 0;
}

int elx_is_bound_method(uint64_t value_bits) {
  Value v = Value::fromBits(value_bits);
  ObjBoundMethod *bound = getBoundMethod(v);
  return bound ? 1 : 0;
}

int elx_bound_method_matches(uint64_t callee_bits, uint64_t method_bits,
                             uint64_t expected_class_ptr) {
  Value callee_val = Value::fromBits(callee_bits);
  ObjBoundMethod *bound = getBoundMethod(callee_val);
  if (!bound)
    return 0;

  if (bound->method != method_bits)
    return 0;

  if (expected_class_ptr == 0)
    return 1;

  Value receiver_val = Value::fromBits(bound->receiver);
  ObjInstance *instance = getInstance(receiver_val);
  if (!instance || !instance->klass)
    return 0;

  return reinterpret_cast<uint64_t>(instance->klass) == expected_class_ptr ? 1
                                                                           : 0;
}

void elx_call_cache_invalidate(CallInlineCache *cache) {
  if (!cache)
    return;

  cache->callee_bits = 0;
  cache->guard0_bits = 0;
  cache->guard1_bits = 0;
  cache->target_ptr = nullptr;
  cache->expected_arity = 0;
  cache->kind = static_cast<int32_t>(CallInlineCacheKind::EMPTY);
  cache->flags = 0;
  cache->padding = 0;
}

void elx_call_cache_update(CallInlineCache *cache, uint64_t callee_bits) {
  if (!cache)
    return;

#if defined(ELOXIR_ENABLE_CACHE_STATS)
  CallInlineCache previous = *cache;
#endif

  elx_call_cache_invalidate(cache);

  Value callee_val = Value::fromBits(callee_bits);
  if (!callee_val.isObj())
    return;

  void *obj_ptr = callee_val.asObj();
  if (!obj_ptr)
    return;

  Obj *obj = static_cast<Obj *>(obj_ptr);
  bool updated = false;

  switch (obj->type) {
  case ObjType::FUNCTION: {
    ObjFunction *func = static_cast<ObjFunction *>(obj_ptr);
    if (!func->llvm_function)
      return;

    cache->callee_bits = callee_bits;
    cache->kind = static_cast<int32_t>(CallInlineCacheKind::FUNCTION);
    cache->target_ptr = func->llvm_function;
    cache->expected_arity = func->arity;
    updated = true;
    break;
  }
  case ObjType::CLOSURE: {
    ObjClosure *closure = static_cast<ObjClosure *>(obj_ptr);
    if (!closure->function || !closure->function->llvm_function)
      return;

    cache->callee_bits = callee_bits;
    cache->kind = static_cast<int32_t>(CallInlineCacheKind::CLOSURE);
    cache->target_ptr = closure->function->llvm_function;
    cache->expected_arity = closure->function->arity;
    updated = true;
    break;
  }
  case ObjType::NATIVE: {
    ObjNative *native = static_cast<ObjNative *>(obj_ptr);
    if (!native->function)
      return;

    cache->callee_bits = callee_bits;
    cache->kind = static_cast<int32_t>(CallInlineCacheKind::NATIVE);
    cache->target_ptr = reinterpret_cast<void *>(native->function);
    cache->expected_arity = native->arity;
    updated = true;
    break;
  }
  case ObjType::BOUND_METHOD: {
    ObjBoundMethod *bound = static_cast<ObjBoundMethod *>(obj_ptr);
    Value method_val = Value::fromBits(bound->method);
    ObjClosure *closure = getClosure(method_val);
    ObjFunction *func = closure ? closure->function : getFunction(method_val);
    ObjNative *native = closure ? nullptr : getNative(method_val);

    void *target = nullptr;
    int flags = 0;
    int expected_total = 0;

    if (closure && closure->function && closure->function->llvm_function) {
      target = closure->function->llvm_function;
      expected_total = closure->function->arity;
      flags |= CALL_CACHE_FLAG_METHOD_IS_CLOSURE;
    } else if (func && func->llvm_function) {
      target = func->llvm_function;
      expected_total = func->arity;
      flags |= CALL_CACHE_FLAG_METHOD_IS_FUNCTION;
    } else if (native && native->function) {
      target = reinterpret_cast<void *>(native->function);
      expected_total = native->arity;
      flags |= CALL_CACHE_FLAG_METHOD_IS_NATIVE;
    } else {
      return;
    }

    Value receiver_val = Value::fromBits(bound->receiver);
    ObjInstance *instance = getInstance(receiver_val);
    if (!instance || !instance->klass)
      return;

    cache->callee_bits = callee_bits;
    cache->guard0_bits = bound->method;
    cache->guard1_bits = reinterpret_cast<uint64_t>(instance->klass);
    cache->target_ptr = target;
    cache->kind = static_cast<int32_t>(CallInlineCacheKind::BOUND_METHOD);
    cache->flags = flags;
    cache->expected_arity = (expected_total >= 0)
                                ? (expected_total > 0 ? expected_total - 1 : 0)
                                : expected_total;
    updated = true;
    break;
  }
  case ObjType::CLASS: {
    ObjClass *klass = static_cast<ObjClass *>(obj_ptr);
    cache->callee_bits = callee_bits;
    cache->kind = static_cast<int32_t>(CallInlineCacheKind::CLASS);
    cache->guard1_bits = reinterpret_cast<uint64_t>(klass);

    uint64_t init_bits = elx_intern_string("init", 4);
    ObjString *init_name = getStringObject(Value::fromBits(init_bits));
    uint64_t initializer_bits =
        init_name ? findMethodOnClass(klass, init_name) : Value::nil().getBits();

    if (initializer_bits == Value::nil().getBits()) {
      cache->expected_arity = 0;
      return;
    }

    Value init_val = Value::fromBits(initializer_bits);
    ObjClosure *closure = getClosure(init_val);
    ObjFunction *func = closure ? closure->function : getFunction(init_val);
    ObjNative *native = closure ? nullptr : getNative(init_val);

    void *target = nullptr;
    int flags = CALL_CACHE_FLAG_CLASS_HAS_INITIALIZER;
    int expected_total = 0;

    if (closure && closure->function && closure->function->llvm_function) {
      target = closure->function->llvm_function;
      expected_total = closure->function->arity;
      flags |= CALL_CACHE_FLAG_METHOD_IS_CLOSURE;
    } else if (func && func->llvm_function) {
      target = func->llvm_function;
      expected_total = func->arity;
      flags |= CALL_CACHE_FLAG_METHOD_IS_FUNCTION;
    } else if (native && native->function) {
      target = reinterpret_cast<void *>(native->function);
      expected_total = native->arity;
      flags |= CALL_CACHE_FLAG_METHOD_IS_NATIVE;
    } else {
      return;
    }

    cache->guard0_bits = initializer_bits;
    cache->target_ptr = target;
    cache->flags = flags;
    cache->expected_arity = (expected_total >= 0)
                                ? (expected_total > 0 ? expected_total - 1 : 0)
                                : expected_total;
    updated = true;
    break;
  }
  default:
    break;
  }

#if defined(ELOXIR_ENABLE_CACHE_STATS)
  if (updated) {
    auto previous_kind = static_cast<CallInlineCacheKind>(previous.kind);
    auto new_kind = static_cast<CallInlineCacheKind>(cache->kind);
    bool changed = previous_kind != new_kind;

    if (!changed) {
      switch (new_kind) {
      case CallInlineCacheKind::FUNCTION:
      case CallInlineCacheKind::CLOSURE:
      case CallInlineCacheKind::NATIVE:
      case CallInlineCacheKind::CLASS:
        changed = (previous.callee_bits != cache->callee_bits) ||
                  (previous.guard0_bits != cache->guard0_bits) ||
                  (previous.guard1_bits != cache->guard1_bits);
        break;
      case CallInlineCacheKind::BOUND_METHOD:
        changed = (previous.callee_bits != cache->callee_bits) ||
                  (previous.guard0_bits != cache->guard0_bits) ||
                  (previous.guard1_bits != cache->guard1_bits);
        break;
      case CallInlineCacheKind::EMPTY:
        changed = false;
        break;
      }
    }

    if (changed) {
      elx_cache_stats_record_call_transition(static_cast<int>(previous.kind),
                                             static_cast<int>(cache->kind));
    }
  }
#endif
}

uint64_t elx_call_function_fast(uint64_t func_bits, uint64_t *args,
                                int arg_count, void *function_ptr,
                                int expected_arity) {
  elx_clear_runtime_error();

  Value func_val = Value::fromBits(func_bits);
  ObjFunction *func = getFunction(func_val);
  if (!func) {
    elx_runtime_error("Can only call functions and classes.");
    return Value::nil().getBits();
  }

  if (expected_arity >= 0 && arg_count != expected_arity) {
    std::string error_msg = formatArityError(func, arg_count);
    elx_runtime_error(error_msg.c_str());
    return Value::nil().getBits();
  }

  if (arg_count > 255) {
    std::string error_msg = "Function arity (" + std::to_string(arg_count) +
                            ") exceeds Lox limit of 255 parameters.";
    elx_runtime_error(error_msg.c_str());
    return Value::nil().getBits();
  }

  void *target = function_ptr ? function_ptr : func->llvm_function;
  if (!target) {
    elx_runtime_error("Function has no implementation.");
    return Value::nil().getBits();
  }

  CallDepthGuard depth_guard;
  if (!depth_guard.entered()) {
    elx_runtime_error("Stack overflow.");
    return Value::nil().getBits();
  }

  return invoke_function_pointer(target, args, arg_count);
}

uint64_t elx_call_closure_fast(uint64_t closure_bits, uint64_t *args,
                               int arg_count, void *function_ptr,
                               int expected_arity) {
  elx_clear_runtime_error();

  Value closure_val = Value::fromBits(closure_bits);
  ObjClosure *closure = getClosure(closure_val);
  if (!closure) {
    elx_runtime_error("Can only call functions and classes.");
    return Value::nil().getBits();
  }

  ObjFunction *func = closure->function;
  if (!func) {
    elx_runtime_error("Closure has no function.");
    return Value::nil().getBits();
  }

  if (expected_arity >= 0 && arg_count != expected_arity) {
    std::string error_msg = formatArityError(func, arg_count);
    elx_runtime_error(error_msg.c_str());
    return Value::nil().getBits();
  }

  if (arg_count > 255) {
    std::string error_msg = "Function arity (" + std::to_string(arg_count) +
                            ") exceeds Lox limit of 255 parameters.";
    elx_runtime_error(error_msg.c_str());
    return Value::nil().getBits();
  }

  void *target = function_ptr ? function_ptr
                              : (func ? func->llvm_function : nullptr);
  if (!target) {
    elx_runtime_error("Closure function has no implementation.");
    return Value::nil().getBits();
  }

  CallDepthGuard depth_guard;
  if (!depth_guard.entered()) {
    elx_runtime_error("Stack overflow.");
    return Value::nil().getBits();
  }

  if (closure->upvalue_count == 0) {
    return invoke_function_pointer(target, args, arg_count);
  }

  uint64_t *upvalue_args =
      static_cast<uint64_t *>(malloc(sizeof(uint64_t) * closure->upvalue_count));
  if (!upvalue_args) {
    elx_runtime_error("Failed to allocate upvalue arguments.");
    return Value::nil().getBits();
  }

  for (int i = 0; i < closure->upvalue_count; i++) {
    if (closure->upvalues[i] != nullptr) {
      upvalue_args[i] = Value::object(closure->upvalues[i]).getBits();
    } else {
      upvalue_args[i] = Value::nil().getBits();
    }
  }

  return invoke_closure_pointer(target, args, arg_count, upvalue_args);
}

uint64_t elx_call_native_fast(uint64_t native_bits, uint64_t *args,
                              int arg_count, void *function_ptr,
                              int expected_arity) {
  elx_clear_runtime_error();

  Value native_val = Value::fromBits(native_bits);
  ObjNative *native = getNative(native_val);
  if (!native) {
    elx_runtime_error("Can only call functions and classes.");
    return Value::nil().getBits();
  }

  if (expected_arity >= 0 && arg_count != expected_arity) {
    const char *name = native->name ? native->name : "<native fn>";
    std::string error_msg = formatArityError(name, expected_arity, arg_count);
    elx_runtime_error(error_msg.c_str());
    return Value::nil().getBits();
  }

  CallDepthGuard depth_guard;
  if (!depth_guard.entered()) {
    elx_runtime_error("Stack overflow.");
    return Value::nil().getBits();
  }

  NativeFn target = function_ptr
                        ? reinterpret_cast<NativeFn>(function_ptr)
                        : native->function;
  if (!target) {
    elx_runtime_error("Can only call functions and classes.");
    return Value::nil().getBits();
  }

  try {
    return target(args, arg_count);
  } catch (const std::exception &e) {
    std::string error_msg =
        "Exception during native call: " + std::string(e.what());
    elx_runtime_error(error_msg.c_str());
    return Value::nil().getBits();
  } catch (...) {
    elx_runtime_error("Unknown exception during native call.");
    return Value::nil().getBits();
  }
}

uint64_t elx_call_bound_method_fast(uint64_t bound_bits, uint64_t *args,
                                    int arg_count, uint64_t method_bits,
                                    void *function_ptr, int expected_arity,
                                    uint64_t expected_class_ptr, int flags) {
  elx_clear_runtime_error();

  Value bound_val = Value::fromBits(bound_bits);
  ObjBoundMethod *bound = getBoundMethod(bound_val);
  if (!bound) {
    elx_runtime_error("Can only call functions and classes.");
    return Value::nil().getBits();
  }

  if (!elx_bound_method_matches(bound_bits, method_bits, expected_class_ptr)) {
    return elx_call_value(bound_bits, args, arg_count);
  }

  std::vector<uint64_t> method_args(static_cast<size_t>(arg_count) + 1);
  method_args[0] = bound->receiver;
  for (int i = 0; i < arg_count; ++i) {
    method_args[i + 1] = args ? args[i] : Value::nil().getBits();
  }

  int total_expected = expected_arity;
  if (total_expected >= 0)
    total_expected += 1;
  int total_arg_count = static_cast<int>(method_args.size());

  if (flags & CALL_CACHE_FLAG_METHOD_IS_CLOSURE) {
    return elx_call_closure_fast(method_bits, method_args.data(),
                                 total_arg_count, function_ptr,
                                 total_expected);
  }

  if (flags & CALL_CACHE_FLAG_METHOD_IS_FUNCTION) {
    return elx_call_function_fast(method_bits, method_args.data(),
                                  total_arg_count, function_ptr,
                                  total_expected);
  }

  if (flags & CALL_CACHE_FLAG_METHOD_IS_NATIVE) {
    return elx_call_native_fast(method_bits, method_args.data(),
                                total_arg_count, function_ptr,
                                total_expected);
  }

  return elx_call_value(method_bits, method_args.data(), total_arg_count);
}

uint64_t elx_call_class_fast(uint64_t class_bits, uint64_t *args, int arg_count,
                             uint64_t initializer_bits, void *function_ptr,
                             int expected_arity, int flags) {
  elx_clear_runtime_error();

  Value class_val = Value::fromBits(class_bits);
  ObjClass *klass = getClass(class_val);
  if (!klass) {
    elx_runtime_error("Can only call functions and classes.");
    return Value::nil().getBits();
  }

  uint64_t instance_bits = elx_instantiate_class(class_bits);
  if (elx_has_runtime_error())
    return Value::nil().getBits();

  bool has_initializer =
      (flags & CALL_CACHE_FLAG_CLASS_HAS_INITIALIZER) != 0;
  if (!has_initializer) {
    if (arg_count != 0) {
      const char *class_name =
          (klass->name && klass->name->chars && klass->name->length > 0)
              ? klass->name->chars
              : "<anonymous>";
      std::string error_msg = formatArityError(class_name, 0, arg_count);
      elx_runtime_error(error_msg.c_str());
      return Value::nil().getBits();
    }
    return instance_bits;
  }

  if (expected_arity >= 0 && arg_count != expected_arity) {
    const char *class_name =
        (klass->name && klass->name->chars && klass->name->length > 0)
            ? klass->name->chars
            : "<anonymous>";
    std::string error_msg = formatArityError(class_name, expected_arity, arg_count);
    elx_runtime_error(error_msg.c_str());
    return Value::nil().getBits();
  }

  std::vector<uint64_t> init_args(static_cast<size_t>(arg_count) + 1);
  init_args[0] = instance_bits;
  for (int i = 0; i < arg_count; ++i) {
    init_args[i + 1] = args ? args[i] : Value::nil().getBits();
  }

  int total_expected = expected_arity;
  if (total_expected >= 0)
    total_expected += 1;
  int total_arg_count = static_cast<int>(init_args.size());

  uint64_t result = Value::nil().getBits();
  if (flags & CALL_CACHE_FLAG_METHOD_IS_CLOSURE) {
    result = elx_call_closure_fast(initializer_bits, init_args.data(),
                                   total_arg_count, function_ptr,
                                   total_expected);
  } else if (flags & CALL_CACHE_FLAG_METHOD_IS_FUNCTION) {
    result = elx_call_function_fast(initializer_bits, init_args.data(),
                                    total_arg_count, function_ptr,
                                    total_expected);
  } else if (flags & CALL_CACHE_FLAG_METHOD_IS_NATIVE) {
    result = elx_call_native_fast(initializer_bits, init_args.data(),
                                  total_arg_count, function_ptr,
                                  total_expected);
  } else {
    result = elx_call_value(initializer_bits, init_args.data(), total_arg_count);
  }

  if (elx_has_runtime_error())
    return Value::nil().getBits();

  (void)result;
  return instance_bits;
}

static uint64_t findMethodOnClass(ObjClass *klass, ObjString *name) {
  for (ObjClass *current = klass; current != nullptr;
       current = current->superclass) {
    auto it = current->methods.find(name);
    if (it != current->methods.end()) {
      return it->second;
    }
  }

  return Value::nil().getBits();
}

uint64_t elx_validate_superclass(uint64_t superclass_bits) {
  if (elx_has_runtime_error()) {
    return Value::nil().getBits();
  }

  Value superclass_val = Value::fromBits(superclass_bits);
  if (superclass_val.isNil()) {
    elx_runtime_error("Superclass must be a class.");
    return Value::nil().getBits();
  }

  ObjClass *superclass = getClass(superclass_val);
  if (!superclass) {
    elx_runtime_error("Superclass must be a class.");
    return SUPERCLASS_VALIDATION_FAILED;
  }

  return superclass_bits;
}

uint64_t elx_allocate_class(uint64_t name_bits, uint64_t superclass_bits) {
  if (elx_has_runtime_error()) {
    return Value::nil().getBits();
  }

  Value name_val = Value::fromBits(name_bits);
  ObjString *name_str = getStringObject(name_val);
  if (!name_str) {
    elx_runtime_error("Class name must be a string.");
    return Value::nil().getBits();
  }

  ObjClass *superclass = nullptr;
  Value superclass_val = Value::fromBits(superclass_bits);
  bool should_validate_superclass =
      !superclass_val.isNil() || elx_has_runtime_error();

  if (should_validate_superclass) {
    uint64_t validated_super_bits = elx_validate_superclass(superclass_bits);
    if (validated_super_bits == SUPERCLASS_VALIDATION_FAILED) {
      return Value::nil().getBits();
    }

    Value validated_super_val = Value::fromBits(validated_super_bits);
    superclass = getClass(validated_super_val);
  }

  ObjClass *klass = new ObjClass();
  klass->obj.type = ObjType::CLASS;
  klass->name = name_str;
  klass->superclass = superclass;
  klass->methods.clear();
  klass->rootShape = createRootShape();
  klass->defaultShape = klass->rootShape;

  allocated_objects.insert(klass);
  return Value::object(klass).getBits();
}

void elx_class_add_method(uint64_t class_bits, uint64_t name_bits,
                          uint64_t method_bits) {
  Value class_val = Value::fromBits(class_bits);
  ObjClass *klass = getClass(class_val);
  if (!klass)
    return;

  ObjString *method_name = extractStringKey(name_bits, nullptr);
  if (!method_name)
    return;

  klass->methods[method_name] = method_bits;
}

uint64_t elx_class_find_method(uint64_t class_bits, uint64_t name_bits) {
  Value class_val = Value::fromBits(class_bits);
  ObjClass *klass = getClass(class_val);
  if (!klass)
    return Value::nil().getBits();

  ObjString *method_name = extractStringKey(name_bits, nullptr);
  if (!method_name)
    return Value::nil().getBits();

  return findMethodOnClass(klass, method_name);
}

uint64_t elx_instantiate_class(uint64_t class_bits) {
  Value class_val = Value::fromBits(class_bits);
  ObjClass *klass = getClass(class_val);
  if (!klass) {
    elx_runtime_error("Can only call functions and classes.");
    return Value::nil().getBits();
  }

  ObjInstance *instance = acquireInstanceObject();
  instance->klass = klass;
  ObjShape *shape = klass ? klass->defaultShape : nullptr;
  resetInstanceFields(instance, shape);

  allocated_objects.insert(instance);
  return Value::object(instance).getBits();
}

uint64_t elx_get_instance_class(uint64_t instance_bits) {
  Value instance_val = Value::fromBits(instance_bits);
  ObjInstance *instance = getInstance(instance_val);
  if (!instance) {
    elx_runtime_error("Only instances have classes.");
    return Value::nil().getBits();
  }

  ObjClass *klass = instance->klass;
  if (!klass) {
    return Value::nil().getBits();
  }

  return Value::object(klass).getBits();
}

static bool tryReadInstanceField(ObjInstance *instance, ObjShape *shape,
                                 ObjString *field_key,
                                 uint64_t *cached_shape_bits,
                                 uint64_t *cached_slot, uint64_t *out_value) {
  if (!instance || !field_key)
    return false;

  ObjShape *cachedShape = loadCachedShape(cached_shape_bits);
  if (shape && cachedShape == shape && instance->fieldValues &&
      instance->fieldInitialized) {
    size_t cachedSlot = loadCachedSlot(cached_slot);
    if (cachedSlot < instance->fieldCapacity &&
        instance->fieldInitialized[cachedSlot]) {
      if (out_value)
        *out_value = instance->fieldValues[cachedSlot];
      return true;
    }
  }

  size_t slot = 0;
  if (!shape || !shapeTryGetSlot(shape, field_key, &slot)) {
    return false;
  }

<<<<<<< HEAD
  if (!instance->fieldValues || !instance->fieldInitialized ||
      slot >= instance->fieldCapacity ||
      !instance->fieldInitialized[slot]) {
    return false;
=======
  ObjShape *shape = instance->shape;
  size_t slot = 0;
  if (shape && shapeTryGetSlot(shape, field_key, &slot)) {
    if (instance->fieldValues && instance->fieldInitialized &&
        slot < instance->fieldCapacity && instance->fieldInitialized[slot]) {
      return instance->fieldValues[slot];
    }
>>>>>>> 9cd4df8e
  }

  storeCachedShape(cached_shape_bits, shape);
  storeCachedSlot(cached_slot, slot);
  if (out_value)
    *out_value = instance->fieldValues[slot];
  return true;
}

uint64_t elx_get_instance_field(uint64_t instance_bits, uint64_t name_bits) {
  uint64_t result = Value::nil().getBits();
  int status = elx_try_get_instance_field_cached(instance_bits, name_bits,
                                                 nullptr, nullptr, &result);
  if (status == 1) {
    return result;
  }

  std::string field_name;
  extractStringKey(name_bits, &field_name);
  std::string error_msg = "Undefined property '" + field_name + "'.";
  elx_runtime_error_silent(error_msg.c_str());
  return Value::nil().getBits();
}

uint64_t elx_set_instance_field(uint64_t instance_bits, uint64_t name_bits,
                                uint64_t value_bits) {
  return elx_set_instance_field_cached(instance_bits, name_bits, value_bits,
                                       nullptr, nullptr);
}

int elx_try_get_instance_field(uint64_t instance_bits, uint64_t name_bits,
                               uint64_t *out_value) {
  return elx_try_get_instance_field_cached(instance_bits, name_bits, nullptr,
                                           nullptr, out_value);
}

<<<<<<< HEAD
static bool ensureSlotForWrite(ObjInstance *instance, ObjString *field_key,
                               uint64_t *cached_shape_bits,
                               uint64_t *cached_slot, size_t *out_slot) {
  if (!instance || !field_key)
    return false;

  ObjShape *shape = ensureInstanceShape(instance);
  ObjShape *cachedShape = loadCachedShape(cached_shape_bits);
  size_t slot = 0;

  if (shape && cachedShape == shape) {
    slot = loadCachedSlot(cached_slot);
  } else if (shapeTryGetSlot(shape, field_key, &slot)) {
    // Slot already exists.
  } else {
=======
  ObjShape *shape = instance->shape;
  if (!shape && instance->klass) {
    shape = instance->klass->defaultShape;
    instance->shape = shape;
  }

  size_t slot = 0;
  if (!shapeTryGetSlot(shape, field_key, &slot)) {
>>>>>>> 9cd4df8e
    ObjShape *next = shapeEnsureTransition(shape, field_key);
    if (instance->klass && instance->klass->defaultShape == shape) {
      instance->klass->defaultShape = next;
    }
    shape = next;
    instance->shape = shape;
<<<<<<< HEAD
    slot = shape ? (shape->slotCount - 1) : 0;
  }

  if (shape) {
    storeCachedShape(cached_shape_bits, shape);
=======
    slot = shape->slotCount - 1;
  }

  if (slot >= instance->fieldCapacity) {
    ensureInstanceCapacity(instance, shape ? shape->slotCount : slot + 1, true);
>>>>>>> 9cd4df8e
  }
  storeCachedSlot(cached_slot, slot);

<<<<<<< HEAD
  size_t required = shape ? shape->slotCount : (slot + 1);
  if (slot >= instance->fieldCapacity) {
    ensureInstanceCapacity(instance, required, true);
  }

  if (!instance->fieldValues || !instance->fieldInitialized ||
      slot >= instance->fieldCapacity) {
    return false;
  }

  if (out_slot)
    *out_slot = slot;
  return true;
=======
  if (instance->fieldValues && instance->fieldInitialized) {
    instance->fieldValues[slot] = value_bits;
    instance->fieldInitialized[slot] = 1;
  }
  return value_bits;
>>>>>>> 9cd4df8e
}

int elx_try_get_instance_field_cached(uint64_t instance_bits,
                                      uint64_t name_bits,
                                      uint64_t *cached_shape_bits,
                                      uint64_t *cached_slot,
                                      uint64_t *out_value) {
  Value instance_val = Value::fromBits(instance_bits);
  ObjInstance *instance = getInstance(instance_val);
  if (!instance) {
    elx_runtime_error("Only instances have properties.");
    return -1;
  }

  std::string field_name;
  ObjString *field_key = extractStringKey(name_bits, &field_name);
  if (!field_key) {
    elx_runtime_error("Property name must be a string.");
    return -1;
  }

<<<<<<< HEAD
  ObjShape *shape = ensureInstanceShape(instance);
  if (tryReadInstanceField(instance, shape, field_key, cached_shape_bits,
                           cached_slot, out_value)) {
    return 1;
=======
  ObjShape *shape = instance->shape;
  size_t slot = 0;
  if (shape && shapeTryGetSlot(shape, field_key, &slot)) {
    if (instance->fieldValues && instance->fieldInitialized &&
        slot < instance->fieldCapacity && instance->fieldInitialized[slot]) {
      if (out_value)
        *out_value = instance->fieldValues[slot];
      return 1;
    }

    auto methodIt = klass->methods.find(field_key);
    if (methodIt != klass->methods.end()) {
      return elx_bind_method(instance_bits, methodIt->second);
    }
>>>>>>> 9cd4df8e
  }

  std::string message = "Undefined property '" + field_name + "'.";
  elx_runtime_error_silent(message.c_str());
  elx_emit_runtime_error();
  return Value::nil().getBits();
}

uint64_t elx_set_property_slow(uint64_t instance_bits, uint64_t name_bits,
                               uint64_t value_bits, PropertyCache *cache,
                               uint32_t capacity) {
#if defined(ELOXIR_ENABLE_CACHE_STATS)
  elx_cache_stats_record_property_miss(1);
#endif
  uint64_t result =
      elx_set_instance_field(instance_bits, name_bits, value_bits);
  if (elx_has_runtime_error())
    return result;

  Value instance_val = Value::fromBits(instance_bits);
  ObjInstance *instance = getInstance(instance_val);
  if (!instance)
    return result;

  ObjString *field_key = extractStringKey(name_bits, nullptr);
  if (!field_key)
    return result;

  size_t slot = 0;
  if (shapeTryGetSlot(instance->shape, field_key, &slot)) {
    propertyCacheUpdate(cache, instance->shape, slot, capacity, true);
  }

  return result;
}

uint64_t elx_set_instance_field_cached(uint64_t instance_bits,
                                       uint64_t name_bits,
                                       uint64_t value_bits,
                                       uint64_t *cached_shape_bits,
                                       uint64_t *cached_slot) {
  Value instance_val = Value::fromBits(instance_bits);
  ObjInstance *instance = getInstance(instance_val);
  if (!instance) {
    elx_runtime_error("Only instances have fields.");
    return Value::nil().getBits();
  }

  ObjString *field_key = extractStringKey(name_bits, nullptr);
  if (!field_key) {
    elx_runtime_error("Property name must be a string.");
    return Value::nil().getBits();
  }

  size_t slot = 0;
  if (!ensureSlotForWrite(instance, field_key, cached_shape_bits, cached_slot,
                          &slot)) {
    return Value::nil().getBits();
  }

  instance->fieldValues[slot] = value_bits;
  instance->fieldInitialized[slot] = 1;
  return value_bits;
}

uint64_t elx_bind_method(uint64_t instance_bits, uint64_t method_bits) {
  Value instance_val = Value::fromBits(instance_bits);
  ObjInstance *instance = getInstance(instance_val);
  if (!instance)
    return Value::nil().getBits();

  Value method_val = Value::fromBits(method_bits);
  ObjClosure *closure = getClosure(method_val);
  if (!closure)
    return method_bits;

  ObjBoundMethod *bound = new ObjBoundMethod();
  bound->obj.type = ObjType::BOUND_METHOD;
  bound->receiver = instance_bits;
  bound->method = method_bits;

  allocated_objects.insert(bound);
  return Value::object(bound).getBits();
}

void elx_cleanup_all_objects() {
  // Free all tracked objects except global built-ins and interned strings
  std::unordered_set<void *> persistent_objects;

  // Collect built-in objects that should not be freed
  for (const auto &pair : global_builtins) {
    Value v = Value::fromBits(pair.second);
    if (v.isObj()) {
      persistent_objects.insert(v.asObj());
    }
  }

  // Collect interned strings that should not be freed
  for (const auto &pair : global_interned_strings) {
    Value v = Value::fromBits(pair.second);
    if (v.isObj()) {
      persistent_objects.insert(v.asObj());
    }
  }

  std::unordered_set<void *> remaining_objects;

  // Free non-persistent objects
  for (void *obj : allocated_objects) {
    if (persistent_objects.find(obj) == persistent_objects.end()) {
      destroyObject(static_cast<Obj *>(obj));
    } else {
      remaining_objects.insert(obj);
    }
  }

  // Clear the registry but keep persistent objects alive
  allocated_objects = remaining_objects;
}

void elx_initialize_global_builtins() {
  if (global_builtins_initialized) {
    return; // Already initialized
  }

  // Initialize clock function - create the actual function object
  auto clock_obj = elx_allocate_native(
      "clock", 0,
      [](uint64_t *, int) -> uint64_t { return elx_clock(); });
  global_builtins["clock"] = clock_obj;

  auto readLine_obj = elx_allocate_native(
      "readLine", 0,
      [](uint64_t *, int) -> uint64_t { return elx_readLine(); });
  global_builtins["readLine"] = readLine_obj;

  global_builtins_initialized = true;
}

uint64_t elx_get_global_builtin(const char *name) {
  elx_initialize_global_builtins(); // Ensure builtins are initialized

  auto it = global_builtins.find(std::string(name));
  if (it != global_builtins.end()) {
    return it->second;
  }

  return Value::nil().getBits(); // Return nil if not found
}

// Global environment functions for cross-line persistence
void elx_set_global_variable(const char *name, uint64_t value) {
  global_variables[std::string(name)] = value;
}

uint64_t elx_get_global_variable(const char *name) {
  auto it = global_variables.find(std::string(name));
  if (it != global_variables.end()) {
    return it->second;
  }
  return Value::nil().getBits(); // Return nil if not found
}

int elx_has_global_variable(const char *name) {
  return global_variables.find(std::string(name)) != global_variables.end() ? 1
                                                                            : 0;
}

void elx_set_global_function(const char *name, uint64_t func_obj) {
  if (!name)
    return;

  global_functions[std::string(name)] = func_obj;
}

uint64_t elx_get_global_function(const char *name) {
  if (!name)
    return Value::nil().getBits();

  auto it = global_functions.find(std::string(name));
  if (it != global_functions.end()) {
    return it->second;
  }
  return Value::nil().getBits(); // Return nil if not found
}

int elx_has_global_function(const char *name) {
  return global_functions.find(std::string(name)) != global_functions.end() ? 1
                                                                            : 0;
}

// Error handling functions
static void set_runtime_error(const char *message, bool print_immediately) {
  runtime_error_flag = true;
  runtime_error_message = std::string(message);
  if (print_immediately) {
    std::cerr << "Runtime error: " << message << std::endl;
  }
}

void elx_runtime_error(const char *message) {
  set_runtime_error(message, true);
}

void elx_runtime_error_silent(const char *message) {
  set_runtime_error(message, false);
}

void elx_emit_runtime_error() {
  if (!runtime_error_flag)
    return;

  const char *message = runtime_error_message.c_str();
  std::cerr << "Runtime error: " << message << std::endl;
}

int elx_has_runtime_error() { return runtime_error_flag ? 1 : 0; }

void elx_clear_runtime_error() {
  runtime_error_flag = false;
  runtime_error_message.clear();
}

// Safe arithmetic operations (IEEE 754 compliant)
uint64_t elx_safe_divide(uint64_t a_bits, uint64_t b_bits) {
  Value a = Value::fromBits(a_bits);
  Value b = Value::fromBits(b_bits);

  if (!a.isNum() || !b.isNum()) {
    elx_runtime_error("Operands must be numbers.");
    return Value::nil().getBits();
  }

  // Perform IEEE 754 compliant division
  // This will produce NaN for 0/0, +inf for positive/0, -inf for negative/0
  double dividend = a.asNum();
  double divisor = b.asNum();
  double result = dividend / divisor;

  return Value::number(result).getBits();
}<|MERGE_RESOLUTION|>--- conflicted
+++ resolved
@@ -840,7 +840,6 @@
   *cached_shape_bits = reinterpret_cast<uint64_t>(shape);
 }
 
-<<<<<<< HEAD
 static size_t loadCachedSlot(uint64_t *cached_slot) {
   if (!cached_slot)
     return 0;
@@ -867,8 +866,6 @@
   return bound;
 }
 
-=======
->>>>>>> 9cd4df8e
 static uint64_t findMethodOnClass(ObjClass *klass, ObjString *name);
 static ObjShape *ensureInstanceShape(ObjInstance *instance) {
   if (!instance)
@@ -1199,15 +1196,7 @@
     return elx_strings_equal(a_bits, b_bits);
   }
 
-<<<<<<< HEAD
   return str_a == str_b ? 1 : 0;
-=======
-  if (str_a == str_b) {
-    return 1;
-  }
-
-  return elx_strings_equal(a_bits, b_bits);
->>>>>>> 9cd4df8e
 }
 
 int elx_value_is_string(uint64_t value_bits) {
@@ -2564,20 +2553,10 @@
     return false;
   }
 
-<<<<<<< HEAD
   if (!instance->fieldValues || !instance->fieldInitialized ||
       slot >= instance->fieldCapacity ||
       !instance->fieldInitialized[slot]) {
     return false;
-=======
-  ObjShape *shape = instance->shape;
-  size_t slot = 0;
-  if (shape && shapeTryGetSlot(shape, field_key, &slot)) {
-    if (instance->fieldValues && instance->fieldInitialized &&
-        slot < instance->fieldCapacity && instance->fieldInitialized[slot]) {
-      return instance->fieldValues[slot];
-    }
->>>>>>> 9cd4df8e
   }
 
   storeCachedShape(cached_shape_bits, shape);
@@ -2614,7 +2593,6 @@
                                            nullptr, out_value);
 }
 
-<<<<<<< HEAD
 static bool ensureSlotForWrite(ObjInstance *instance, ObjString *field_key,
                                uint64_t *cached_shape_bits,
                                uint64_t *cached_slot, size_t *out_slot) {
@@ -2630,39 +2608,20 @@
   } else if (shapeTryGetSlot(shape, field_key, &slot)) {
     // Slot already exists.
   } else {
-=======
-  ObjShape *shape = instance->shape;
-  if (!shape && instance->klass) {
-    shape = instance->klass->defaultShape;
-    instance->shape = shape;
-  }
-
-  size_t slot = 0;
-  if (!shapeTryGetSlot(shape, field_key, &slot)) {
->>>>>>> 9cd4df8e
     ObjShape *next = shapeEnsureTransition(shape, field_key);
     if (instance->klass && instance->klass->defaultShape == shape) {
       instance->klass->defaultShape = next;
     }
     shape = next;
     instance->shape = shape;
-<<<<<<< HEAD
     slot = shape ? (shape->slotCount - 1) : 0;
   }
 
   if (shape) {
     storeCachedShape(cached_shape_bits, shape);
-=======
-    slot = shape->slotCount - 1;
-  }
-
-  if (slot >= instance->fieldCapacity) {
-    ensureInstanceCapacity(instance, shape ? shape->slotCount : slot + 1, true);
->>>>>>> 9cd4df8e
   }
   storeCachedSlot(cached_slot, slot);
 
-<<<<<<< HEAD
   size_t required = shape ? shape->slotCount : (slot + 1);
   if (slot >= instance->fieldCapacity) {
     ensureInstanceCapacity(instance, required, true);
@@ -2676,13 +2635,6 @@
   if (out_slot)
     *out_slot = slot;
   return true;
-=======
-  if (instance->fieldValues && instance->fieldInitialized) {
-    instance->fieldValues[slot] = value_bits;
-    instance->fieldInitialized[slot] = 1;
-  }
-  return value_bits;
->>>>>>> 9cd4df8e
 }
 
 int elx_try_get_instance_field_cached(uint64_t instance_bits,
@@ -2704,27 +2656,10 @@
     return -1;
   }
 
-<<<<<<< HEAD
   ObjShape *shape = ensureInstanceShape(instance);
   if (tryReadInstanceField(instance, shape, field_key, cached_shape_bits,
                            cached_slot, out_value)) {
     return 1;
-=======
-  ObjShape *shape = instance->shape;
-  size_t slot = 0;
-  if (shape && shapeTryGetSlot(shape, field_key, &slot)) {
-    if (instance->fieldValues && instance->fieldInitialized &&
-        slot < instance->fieldCapacity && instance->fieldInitialized[slot]) {
-      if (out_value)
-        *out_value = instance->fieldValues[slot];
-      return 1;
-    }
-
-    auto methodIt = klass->methods.find(field_key);
-    if (methodIt != klass->methods.end()) {
-      return elx_bind_method(instance_bits, methodIt->second);
-    }
->>>>>>> 9cd4df8e
   }
 
   std::string message = "Undefined property '" + field_name + "'.";
