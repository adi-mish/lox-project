#include "../codegen/CodeGenVisitor.h"
#include "../frontend/Parser.h"
#include "../frontend/Resolver.h"
#include "../frontend/CompileError.h"
#include "../frontend/Scanner.h"
#include "../jit/EloxirJIT.h"
#include "../jit/OptimisationPipeline.h"
#include "../runtime/RuntimeAPI.h"
#include <fstream>
#include <iostream>
#include <llvm/IR/Verifier.h>
#include <llvm/Analysis/CGSCCPassManager.h>
#include <llvm/Analysis/FunctionAnalysisManager.h>
#include <llvm/Analysis/LoopAnalysisManager.h>
#include <llvm/IR/PassManager.h>
#include <llvm/Passes/PassBuilder.h>
#include <llvm/Support/TargetSelect.h>
#include <llvm/Transforms/Utils/Cloning.h>
#include "../jit/OptimisationPipeline.h"
#include <initializer_list>
#include <memory>
#include <sstream>
#include <string>
#include <variant>

using namespace llvm;

namespace {

<<<<<<< HEAD
orc::ThreadSafeModule
makeThreadSafeModule(std::unique_ptr<Module> module,
                     std::unique_ptr<LLVMContext> context) {
  return orc::ThreadSafeModule(std::move(module), std::move(context));
=======
void submitModuleWithOptimisation(eloxir::EloxirJIT &jit,
                                  std::unique_ptr<Module> module,
                                  std::unique_ptr<LLVMContext> context) {
  module->setDataLayout(jit.getDataLayout());
  module->setTargetTriple(jit.getTargetTriple().getTriple());

  if (eloxir::optimisationsEnabled()) {
    PassBuilder passBuilder;
    LoopAnalysisManager loopAnalysisManager;
    FunctionAnalysisManager functionAnalysisManager;
    CGSCCAnalysisManager cgsccAnalysisManager;
    ModuleAnalysisManager moduleAnalysisManager;

    passBuilder.registerModuleAnalyses(moduleAnalysisManager);
    passBuilder.registerCGSCCAnalyses(cgsccAnalysisManager);
    passBuilder.registerFunctionAnalyses(functionAnalysisManager);
    passBuilder.registerLoopAnalyses(loopAnalysisManager);
    passBuilder.crossRegisterProxies(loopAnalysisManager, functionAnalysisManager,
                                     cgsccAnalysisManager, moduleAnalysisManager);

    ModulePassManager modulePassManager =
        passBuilder.buildPerModuleDefaultPipeline(OptimizationLevel::O2);
    modulePassManager.run(*module, moduleAnalysisManager);
  }

  cantFail(jit.addModule(
      orc::ThreadSafeModule(std::move(module), std::move(context))));
>>>>>>> 3afe2bf8
}

enum class ExitCode : int {
  kOk = 0,
  kCompileError = 65,
  kRuntimeError = 70,
};

class AstPrinter : public eloxir::ExprVisitor {
public:
  std::string print(const eloxir::Expr *expr) {
    if (!expr)
      return "";
    const_cast<eloxir::Expr *>(expr)->accept(this);
    return result;
  }

  void visitBinaryExpr(eloxir::Binary *expr) override {
    result = parenthesize(expr->op.getLexeme(),
                          {expr->left.get(), expr->right.get()});
  }

  void visitGroupingExpr(eloxir::Grouping *expr) override {
    result = parenthesize("group", {expr->expression.get()});
  }

  void visitLiteralExpr(eloxir::Literal *expr) override {
    result = formatLiteral(expr->value);
  }

  void visitUnaryExpr(eloxir::Unary *expr) override {
    result = parenthesize(expr->op.getLexeme(), {expr->right.get()});
  }

  void visitVariableExpr(eloxir::Variable *expr) override {
    result = expr->name.getLexeme();
  }

  void visitAssignExpr(eloxir::Assign *expr) override {
    result = parenthesizeParts("=", expr->name.getLexeme(), expr->value.get());
  }

  void visitLogicalExpr(eloxir::Logical *expr) override {
    result = parenthesize(expr->op.getLexeme(),
                          {expr->left.get(), expr->right.get()});
  }

  void visitCallExpr(eloxir::Call *expr) override {
    result = parenthesizeParts("call", expr->callee.get(), expr->arguments);
  }

  void visitGetExpr(eloxir::Get *expr) override {
    result = parenthesizeParts(".", expr->object.get(), expr->name.getLexeme());
  }

  void visitSetExpr(eloxir::Set *expr) override {
    result = parenthesizeParts("=", expr->object.get(), expr->name.getLexeme(),
                               expr->value.get());
  }

  void visitThisExpr(eloxir::This *expr) override { result = "this"; }

  void visitSuperExpr(eloxir::Super *expr) override {
    result = parenthesizeParts("super", expr->method.getLexeme());
  }

private:
  std::string result;

  static std::string formatLiteral(const eloxir::Expr::Value &value) {
    if (std::holds_alternative<std::monostate>(value))
      return "nil";
    if (const auto *num = std::get_if<double>(&value)) {
      std::ostringstream out;
      out.precision(15);
      out << *num;
      auto text = out.str();
      if (text.find('e') == std::string::npos &&
          text.find('E') == std::string::npos &&
          text.find('.') == std::string::npos) {
        text += ".0";
      }
      return text;
    }
    if (const auto *str = std::get_if<std::string>(&value))
      return *str;
    if (const auto *boolean = std::get_if<bool>(&value))
      return *boolean ? "true" : "false";
    return "nil";
  }

  std::string parenthesize(const std::string &name,
                           std::initializer_list<const eloxir::Expr *> exprs) {
    std::string builder = "(" + name;
    for (const auto *expr : exprs) {
      builder.push_back(' ');
      builder += print(expr);
    }
    builder.push_back(')');
    return builder;
  }

  template <typename... Parts>
  std::string parenthesizeParts(const std::string &name, Parts &&...parts) {
    std::string builder = "(" + name;
    (appendPart(builder, std::forward<Parts>(parts)), ...);
    builder.push_back(')');
    return builder;
  }

  void appendPart(std::string &builder, const eloxir::Expr *expr) {
    builder.push_back(' ');
    builder += print(expr);
  }

  void appendPart(
      std::string &builder,
      const std::vector<std::unique_ptr<eloxir::Expr>> &expressions) {
    for (const auto &expr : expressions) {
      appendPart(builder, expr.get());
    }
  }

  void appendPart(std::string &builder, const eloxir::Token &token) {
    builder.push_back(' ');
    builder += token.getLexeme();
  }

  void appendPart(std::string &builder, const std::string &text) {
    builder.push_back(' ');
    builder += text;
  }
};

std::string tokenTypeName(eloxir::TokenType type) {
  using eloxir::TokenType;
  switch (type) {
  case TokenType::LEFT_PAREN:
    return "LEFT_PAREN";
  case TokenType::RIGHT_PAREN:
    return "RIGHT_PAREN";
  case TokenType::LEFT_BRACE:
    return "LEFT_BRACE";
  case TokenType::RIGHT_BRACE:
    return "RIGHT_BRACE";
  case TokenType::COMMA:
    return "COMMA";
  case TokenType::DOT:
    return "DOT";
  case TokenType::MINUS:
    return "MINUS";
  case TokenType::PLUS:
    return "PLUS";
  case TokenType::SEMICOLON:
    return "SEMICOLON";
  case TokenType::SLASH:
    return "SLASH";
  case TokenType::STAR:
    return "STAR";
  case TokenType::BANG:
    return "BANG";
  case TokenType::BANG_EQUAL:
    return "BANG_EQUAL";
  case TokenType::EQUAL:
    return "EQUAL";
  case TokenType::EQUAL_EQUAL:
    return "EQUAL_EQUAL";
  case TokenType::GREATER:
    return "GREATER";
  case TokenType::GREATER_EQUAL:
    return "GREATER_EQUAL";
  case TokenType::LESS:
    return "LESS";
  case TokenType::LESS_EQUAL:
    return "LESS_EQUAL";
  case TokenType::IDENTIFIER:
    return "IDENTIFIER";
  case TokenType::STRING:
    return "STRING";
  case TokenType::NUMBER:
    return "NUMBER";
  case TokenType::AND:
    return "AND";
  case TokenType::CLASS:
    return "CLASS";
  case TokenType::ELSE:
    return "ELSE";
  case TokenType::FALSE:
    return "FALSE";
  case TokenType::FUN:
    return "FUN";
  case TokenType::FOR:
    return "FOR";
  case TokenType::IF:
    return "IF";
  case TokenType::NIL:
    return "NIL";
  case TokenType::OR:
    return "OR";
  case TokenType::PRINT:
    return "PRINT";
  case TokenType::RETURN:
    return "RETURN";
  case TokenType::SUPER:
    return "SUPER";
  case TokenType::THIS:
    return "THIS";
  case TokenType::TRUE:
    return "TRUE";
  case TokenType::VAR:
    return "VAR";
  case TokenType::WHILE:
    return "WHILE";
  case TokenType::EOF_TOKEN:
    return "EOF";
  }
  return "UNKNOWN";
}

std::string formatNumber(double value) {
  std::ostringstream out;
  out.precision(15);
  out << value;
  auto text = out.str();
  if (text.find('e') == std::string::npos && text.find('E') == std::string::npos &&
      text.find('.') == std::string::npos) {
    text += ".0";
  }
  return text;
}

struct LiteralFormatter {
  std::string operator()(std::monostate) const { return "null"; }

  std::string operator()(double value) const { return formatNumber(value); }

  std::string operator()(const std::string &value) const { return value; }

  std::string operator()(bool value) const { return value ? "true" : "false"; }
};

std::string literalToString(const eloxir::Token &token) {
  return std::visit(LiteralFormatter{}, token.getLiteral());
}

int scanFile(const std::string &filename) {
  std::ifstream file(filename);
  if (!file.is_open()) {
    std::cerr << "Error: Could not open file '" << filename << "'\n";
    return static_cast<int>(ExitCode::kRuntimeError);
  }

  std::stringstream buffer;
  buffer << file.rdbuf();
  std::string source = buffer.str();

  try {
    eloxir::Scanner scanner(source);
    auto tokens = scanner.scanTokens();
    for (const auto &token : tokens) {
      const std::string &lexeme = token.getLexeme();
      const std::string literal = literalToString(token);

      std::cout << tokenTypeName(token.getType());
      if (!lexeme.empty()) {
        std::cout << ' ' << lexeme;
      }
      if (!literal.empty()) {
        std::cout << ' ' << literal;
      }
      std::cout << '\n';
    }
    return static_cast<int>(ExitCode::kOk);
  } catch (const std::runtime_error &e) {
    std::cerr << "Scan error: " << e.what() << '\n';
    return static_cast<int>(ExitCode::kCompileError);
  }
}

int printAstFile(const std::string &filename) {
  std::ifstream file(filename);
  if (!file.is_open()) {
    std::cerr << "Error: Could not open file '" << filename << "'\n";
    return static_cast<int>(ExitCode::kRuntimeError);
  }

  std::stringstream buffer;
  buffer << file.rdbuf();
  std::string source = buffer.str();

  try {
    eloxir::Scanner scanner(source);
    auto tokens = scanner.scanTokens();
    eloxir::Parser parser(tokens);
    auto expr = parser.parseSingleExpression();
    if (!expr || parser.hadErrors()) {
      std::string message = parser.hadErrors() ? parser.firstErrorMessage()
                                               : "Failed to parse expression.";
      std::cerr << "Parse error: " << message << '\n';
      return static_cast<int>(ExitCode::kCompileError);
    }

    AstPrinter printer;
    std::cout << printer.print(expr.get()) << '\n';
    return static_cast<int>(ExitCode::kOk);
  } catch (const std::runtime_error &e) {
    std::cerr << "Parse error: " << e.what() << '\n';
    return static_cast<int>(ExitCode::kCompileError);
  }
}

// Function to parse and execute a file
std::pair<std::vector<std::unique_ptr<eloxir::Stmt>>, std::string>
parseFile(const std::string &source) {
  try {
    eloxir::Scanner scanner(source);
    auto tokens = scanner.scanTokens();
    eloxir::Parser parser(tokens);
    auto stmts = parser.parse();
    if (parser.hadErrors()) {
      return {std::vector<std::unique_ptr<eloxir::Stmt>>{},
              parser.firstErrorMessage()};
    }
    return {std::move(stmts), ""};
  } catch (const std::runtime_error &e) {
    return {std::vector<std::unique_ptr<eloxir::Stmt>>{}, e.what()};
  }
}

int runFile(const std::string &filename) {
  // Initialize LLVM targets
  InitializeNativeTarget();
  InitializeNativeTargetAsmPrinter();
  InitializeNativeTargetAsmParser();

  // Initialize runtime global state
  elx_initialize_global_builtins();

  // Read file
  std::ifstream file(filename);
  if (!file.is_open()) {
    std::cerr << "Error: Could not open file '" << filename << "'\n";
    return static_cast<int>(ExitCode::kRuntimeError);
  }

  std::stringstream buffer;
  buffer << file.rdbuf();
  std::string source = buffer.str();
  file.close();

  // Parse file
  auto [stmts, error] = parseFile(source);
  if (!error.empty()) {
    std::cerr << "Parse error: " << error << '\n';
    return static_cast<int>(ExitCode::kCompileError);
  }

  if (stmts.empty()) {
    return static_cast<int>(ExitCode::kOk); // Empty file
  }

  // Resolve variables and analyze upvalues
  eloxir::Resolver resolver;
  try {
    resolver.resolve(stmts);
  } catch (const eloxir::CompileError &e) {
    std::cerr << "Resolution error: " << e.what() << '\n';
    return static_cast<int>(ExitCode::kCompileError);
  } catch (const std::runtime_error &e) {
    std::cerr << "Resolution error: " << e.what() << '\n';
    return static_cast<int>(ExitCode::kCompileError);
  }

  // Clear any previous runtime errors
  elx_clear_runtime_error();

  try {
    auto jit = cantFail(eloxir::EloxirJIT::Create());

    // Create context and module for the entire file
    auto fileCtx = std::make_unique<LLVMContext>();
    auto fileMod = std::make_unique<Module>("file_module", *fileCtx);
<<<<<<< HEAD
    fileMod->setDataLayout(jit->getDataLayout());
    fileMod->setTargetTriple(jit->getTargetTriple().str());
=======
>>>>>>> 3afe2bf8
    eloxir::CodeGenVisitor fileCG(*fileMod);

    // Pass resolver upvalue information to code generator
    fileCG.setResolverUpvalues(&resolver.function_upvalues);
    fileCG.setResolverLocals(&resolver.locals);

    // Create main function
    auto fnTy = FunctionType::get(fileCG.llvmValueTy(), {}, false);
    auto fn =
        Function::Create(fnTy, Function::ExternalLinkage, "main", *fileMod);
    fileCG.getBuilder().SetInsertPoint(
        BasicBlock::Create(*fileCtx, "entry", fn));

    // Generate code for all statements with two-pass approach for functions
    llvm::Value *lastValue = nullptr;

    // Create a nil literal to get a nil constant
    auto nilLiteral = std::make_unique<eloxir::Literal>(std::monostate{});
    nilLiteral->accept(&fileCG);
    lastValue = fileCG.value; // This will be nil

    // Pass 1: Declare all function signatures
    for (auto &stmt : stmts) {
      if (auto funcStmt = dynamic_cast<eloxir::Function *>(stmt.get())) {
        fileCG.declareFunctionSignature(funcStmt);
      }
    }

    // Pass 2: Process all statements (including function bodies)
    for (auto &stmt : stmts) {
      stmt->accept(&fileCG);
      if (fileCG.value != nullptr) {
        lastValue = fileCG.value;
      }
    }

    // Return the last value (or nil if no expression result)
    fileCG.getBuilder().CreateRet(lastValue);

    // Verify the function before executing
    if (llvm::verifyFunction(*fn, &llvm::errs())) {
      std::cerr << "Generated invalid LLVM IR. Cannot execute.\n";
      return static_cast<int>(ExitCode::kCompileError);
    }

    // After the main function is complete, create function objects at global
    // scope The builder is now outside any function
    fileCG.createGlobalFunctionObjects();

<<<<<<< HEAD
    cantFail(jit->addModule(
        makeThreadSafeModule(std::move(fileMod), std::move(fileCtx))));
=======
    submitModuleWithOptimisation(*jit, std::move(fileMod),
                                 std::move(fileCtx));
>>>>>>> 3afe2bf8

    // First, run the global initialization function if it exists
    auto initSymOpt = jit->lookup("__global_init");
    if (initSymOpt) {
      using InitFnTy = void (*)();
      reinterpret_cast<InitFnTy>(initSymOpt->getAddress())();
    }

    auto sym = cantFail(jit->lookup("main"));
    using FnTy = eloxir::Value (*)();
    reinterpret_cast<FnTy>(sym.getAddress())();

    // Check for runtime errors after execution
    if (elx_has_runtime_error()) {
      // Error already printed by runtime, just clear it
      elx_clear_runtime_error();
      return static_cast<int>(ExitCode::kRuntimeError);
    }

  } catch (const eloxir::CompileError &e) {
    std::cerr << "Compile error: " << e.what() << '\n';
    elx_clear_runtime_error();
    return static_cast<int>(ExitCode::kCompileError);
  } catch (const std::exception &e) {
    std::cerr << "Error: " << e.what() << '\n';
    elx_clear_runtime_error();
    return static_cast<int>(ExitCode::kRuntimeError);
  } catch (...) {
    std::cerr << "Unknown error occurred\n";
    elx_clear_runtime_error();
    return static_cast<int>(ExitCode::kRuntimeError);
  }

  return static_cast<int>(ExitCode::kOk);
}

} // namespace

void runREPL() {
  // Initialize LLVM targets
  InitializeNativeTarget();
  InitializeNativeTargetAsmPrinter();
  InitializeNativeTargetAsmParser();

  // Initialize runtime global state
  elx_initialize_global_builtins();

  auto jit = cantFail(eloxir::EloxirJIT::Create());
  unsigned int lineCount = 0; // Add counter for unique function names

  std::cout << "Eloxir REPL - Enter 'exit' to quit\n";
  std::cout << "Variables and functions defined here persist across lines.\n";

  while (true) {
    std::cout << ">>> ";
    std::string line;
    if (!std::getline(std::cin, line))
      break;
    if (line == "exit")
      break;
    if (line.empty())
      continue;

    // Clear any previous runtime errors
    elx_clear_runtime_error();

    auto [exprAST, errors] = eloxir::parseREPL(line); // wraps in implicit print
    if (!errors.empty()) {
      std::cerr << "Parse error: " << errors << '\n';
      continue;
    }
    if (!exprAST)
      continue;

    // Resolve the statement
    eloxir::Resolver resolver;
    try {
      std::vector<std::unique_ptr<eloxir::Stmt>> stmts;
      stmts.push_back(std::move(exprAST));
      resolver.resolve(stmts);
      exprAST = std::move(stmts[0]);
    } catch (const std::runtime_error &e) {
      std::cerr << "Resolution error: " << e.what() << '\n';
      continue;
    }

    try {
      // Create a new context and module for each line
      auto lineCtx = std::make_unique<LLVMContext>();
      auto lineMod = std::make_unique<Module>("repl_line", *lineCtx);
<<<<<<< HEAD
      lineMod->setDataLayout(jit->getDataLayout());
      lineMod->setTargetTriple(jit->getTargetTriple().str());
=======
>>>>>>> 3afe2bf8
      eloxir::CodeGenVisitor lineCG(*lineMod);

      // Pass resolver upvalue information to code generator
      lineCG.setResolverUpvalues(&resolver.function_upvalues);
      lineCG.setResolverLocals(&resolver.locals);

      // wrap in unique function name to avoid duplicates
      std::string fnName = "__expr" + std::to_string(lineCount++);
      auto fnTy = FunctionType::get(lineCG.llvmValueTy(), {}, false);
      auto fn =
          Function::Create(fnTy, Function::ExternalLinkage, fnName, *lineMod);
      lineCG.getBuilder().SetInsertPoint(
          BasicBlock::Create(*lineCtx, "entry", fn));

      // Generate code for the statement/expression
      exprAST->codegen(lineCG);
      lineCG.getBuilder().CreateRet(lineCG.value);

      // Verify the function before executing
      if (llvm::verifyFunction(*fn, &llvm::errs())) {
        std::cerr << "Generated invalid LLVM IR. Skipping execution.\n";
        continue;
      }

<<<<<<< HEAD
      cantFail(jit->addModule(
          makeThreadSafeModule(std::move(lineMod), std::move(lineCtx))));
=======
      submitModuleWithOptimisation(*jit, std::move(lineMod),
                                   std::move(lineCtx));
>>>>>>> 3afe2bf8

      auto sym = cantFail(jit->lookup(fnName));
      using FnTy = eloxir::Value (*)();
      reinterpret_cast<FnTy>(sym.getAddress())();

      // Check for runtime errors after execution
      if (elx_has_runtime_error()) {
        // Error already printed by runtime, just clear it
        elx_clear_runtime_error();
      }

    } catch (const eloxir::CompileError &e) {
      std::cerr << "Compile error: " << e.what() << '\n';
      elx_clear_runtime_error();
    } catch (const std::exception &e) {
      std::cerr << "Error: " << e.what() << '\n';
      elx_clear_runtime_error();
    } catch (...) {
      std::cerr << "Unknown error occurred\n";
      elx_clear_runtime_error();
    }

    // Clean up temporary allocations between REPL iterations
    // This preserves global state while cleaning up temporary objects
    elx_cleanup_all_objects();
  }

  std::cout << "Goodbye!\n";
}

int main(int argc, char *argv[]) {
  if (argc == 1) {
    runREPL();
    return 0;
  }

  std::string option = argv[1];
  if (option == "--scan") {
    if (argc != 3) {
      std::cerr << "Usage: " << argv[0] << " --scan <filename>\n";
      return static_cast<int>(ExitCode::kRuntimeError);
    }
    return scanFile(argv[2]);
  }

  if (option == "--print-ast") {
    if (argc != 3) {
      std::cerr << "Usage: " << argv[0] << " --print-ast <filename>\n";
      return static_cast<int>(ExitCode::kRuntimeError);
    }
    return printAstFile(argv[2]);
  }

  if (argc == 2) {
    return runFile(argv[1]);
  }

  std::cerr << "Usage: " << argv[0]
            << " [--scan <filename>] [--print-ast <filename>] [filename]\n";
  std::cerr << "  No arguments: Start REPL\n";
  std::cerr << "  --scan <file>: Print tokens produced by scanner\n";
  std::cerr << "  --print-ast <file>: Print canonical AST for expression\n";
  std::cerr << "  <file>: Execute file\n";
  return static_cast<int>(ExitCode::kRuntimeError);
}<|MERGE_RESOLUTION|>--- conflicted
+++ resolved
@@ -27,40 +27,10 @@
 
 namespace {
 
-<<<<<<< HEAD
 orc::ThreadSafeModule
 makeThreadSafeModule(std::unique_ptr<Module> module,
                      std::unique_ptr<LLVMContext> context) {
   return orc::ThreadSafeModule(std::move(module), std::move(context));
-=======
-void submitModuleWithOptimisation(eloxir::EloxirJIT &jit,
-                                  std::unique_ptr<Module> module,
-                                  std::unique_ptr<LLVMContext> context) {
-  module->setDataLayout(jit.getDataLayout());
-  module->setTargetTriple(jit.getTargetTriple().getTriple());
-
-  if (eloxir::optimisationsEnabled()) {
-    PassBuilder passBuilder;
-    LoopAnalysisManager loopAnalysisManager;
-    FunctionAnalysisManager functionAnalysisManager;
-    CGSCCAnalysisManager cgsccAnalysisManager;
-    ModuleAnalysisManager moduleAnalysisManager;
-
-    passBuilder.registerModuleAnalyses(moduleAnalysisManager);
-    passBuilder.registerCGSCCAnalyses(cgsccAnalysisManager);
-    passBuilder.registerFunctionAnalyses(functionAnalysisManager);
-    passBuilder.registerLoopAnalyses(loopAnalysisManager);
-    passBuilder.crossRegisterProxies(loopAnalysisManager, functionAnalysisManager,
-                                     cgsccAnalysisManager, moduleAnalysisManager);
-
-    ModulePassManager modulePassManager =
-        passBuilder.buildPerModuleDefaultPipeline(OptimizationLevel::O2);
-    modulePassManager.run(*module, moduleAnalysisManager);
-  }
-
-  cantFail(jit.addModule(
-      orc::ThreadSafeModule(std::move(module), std::move(context))));
->>>>>>> 3afe2bf8
 }
 
 enum class ExitCode : int {
@@ -443,11 +413,8 @@
     // Create context and module for the entire file
     auto fileCtx = std::make_unique<LLVMContext>();
     auto fileMod = std::make_unique<Module>("file_module", *fileCtx);
-<<<<<<< HEAD
     fileMod->setDataLayout(jit->getDataLayout());
     fileMod->setTargetTriple(jit->getTargetTriple().str());
-=======
->>>>>>> 3afe2bf8
     eloxir::CodeGenVisitor fileCG(*fileMod);
 
     // Pass resolver upvalue information to code generator
@@ -497,13 +464,8 @@
     // scope The builder is now outside any function
     fileCG.createGlobalFunctionObjects();
 
-<<<<<<< HEAD
     cantFail(jit->addModule(
         makeThreadSafeModule(std::move(fileMod), std::move(fileCtx))));
-=======
-    submitModuleWithOptimisation(*jit, std::move(fileMod),
-                                 std::move(fileCtx));
->>>>>>> 3afe2bf8
 
     // First, run the global initialization function if it exists
     auto initSymOpt = jit->lookup("__global_init");
@@ -594,11 +556,8 @@
       // Create a new context and module for each line
       auto lineCtx = std::make_unique<LLVMContext>();
       auto lineMod = std::make_unique<Module>("repl_line", *lineCtx);
-<<<<<<< HEAD
       lineMod->setDataLayout(jit->getDataLayout());
       lineMod->setTargetTriple(jit->getTargetTriple().str());
-=======
->>>>>>> 3afe2bf8
       eloxir::CodeGenVisitor lineCG(*lineMod);
 
       // Pass resolver upvalue information to code generator
@@ -623,13 +582,8 @@
         continue;
       }
 
-<<<<<<< HEAD
       cantFail(jit->addModule(
           makeThreadSafeModule(std::move(lineMod), std::move(lineCtx))));
-=======
-      submitModuleWithOptimisation(*jit, std::move(lineMod),
-                                   std::move(lineCtx));
->>>>>>> 3afe2bf8
 
       auto sym = cantFail(jit->lookup(fnName));
       using FnTy = eloxir::Value (*)();
